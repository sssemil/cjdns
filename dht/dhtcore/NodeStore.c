--- conflicted
+++ resolved
@@ -33,7 +33,7 @@
 #include <inttypes.h>
 #include <uv-private/tree.h>
 
-<<<<<<< HEAD
+
 struct NodeStore_Node;
 struct NodeStore_Link;
 
@@ -153,9 +153,6 @@
 
     /** The means for this node store to log. */
     struct Log* logger;
-
-    /** Administration tool. */
-    struct Admin* admin;
 
     Identity
 };
@@ -365,13 +362,7 @@
                                         uint32_t version)
 {
 */
-static inline struct Address* getSelfAddress(struct NodeStore_pvt* store)
-{
-    return &store->selfLink->child->node.address;
-}
-
-=======
->>>>>>> e64f8eaa
+
 /** See: NodeStore.h */
 struct NodeStore* NodeStore_new(struct Address* myAddress,
                                 const uint32_t capacity,
@@ -379,7 +370,6 @@
                                 struct Log* logger,
                                 struct Random* rand)
 {
-<<<<<<< HEAD
     struct Allocator* alloc = Allocator_child(allocator);
 
     // The allocator for the old NodeStore, seperated to improve debugging
@@ -391,7 +381,6 @@
         },
         .capacity = capacity,
         .logger = logger,
-        .admin = admin,
         .rand = rand,
         .alloc = alloc
     }));
@@ -406,6 +395,8 @@
     selfNode->reachAtTimeOfLastUpdate = ~0u;
     out->selfLink = selfNode->reversePeers;
 
+    out->pub.selfAddress = &selfNode->node.address;
+
     // Create the node table
     out->headers = Allocator_calloc(oldAlloc, sizeof(struct NodeHeader), capacity);
     out->nodes = Allocator_calloc(oldAlloc, sizeof(struct Node), capacity);
@@ -418,21 +409,6 @@
 //////////////////////////////////////////////////////////////////////////////////////////////
 //////////////////////////////////////////////////////////////////////////////////////////////
 
-=======
-    struct NodeStore_pvt* out = Allocator_malloc(allocator, sizeof(struct NodeStore_pvt));
-    out->pub.selfAddress = myAddress;
-    out->headers = Allocator_calloc(allocator, sizeof(struct NodeHeader), capacity);
-    out->nodes = Allocator_calloc(allocator, sizeof(struct Node), capacity);
-    out->capacity = capacity;
-    out->logger = logger;
-    out->pub.size = 0;
-    out->labelSum = 0;
-    out->rand = rand;
-    Identity_set(out);
-
-    return &out->pub;
-}
->>>>>>> e64f8eaa
 
 static struct Node* nodeForIndex(struct NodeStore_pvt* store, uint32_t index)
 {
@@ -440,21 +416,6 @@
     out->reach = store->headers[index].reach;
     out->version = store->headers[index].version;
     return out;
-}
-
-/**
- * Dump the table, one node at a time.
- */
-struct Node* NodeStore_dumpTable(struct NodeStore* store, uint32_t index)
-{
-    struct NodeStore_pvt* s = Identity_cast((struct NodeStore_pvt*)store);
-    if (index >= (uint32_t)store->size) {
-        if (index == (uint32_t)store->size) {
-            return &s->selfLink->child->node;
-        }
-        return NULL;
-    }
-    return nodeForIndex(s, index);
 }
 
 /** See: NodeStore.h */
@@ -551,8 +512,6 @@
     }
 }
 
-<<<<<<< HEAD
-=======
 static void removeNode(struct Node* node, struct NodeStore_pvt* store)
 {
     Assert_true(node >= store->nodes && node < store->nodes + store->pub.size);
@@ -574,7 +533,6 @@
     // This is needed because otherwise replaceNode will cause the labelSum to skew.
     store->nodes[store->pub.size].address.path = 0;
 }
->>>>>>> e64f8eaa
 
 struct Node* NodeStore_addNode(struct NodeStore* nodeStore,
                                struct Address* addr,
@@ -586,14 +544,9 @@
         Log_debug(store->logger, "node with incompatable version");
         return NULL;
     }
-    struct Address* selfAddress = getSelfAddress(store);
 
     uint32_t pfx = Address_getPrefix(addr);
-<<<<<<< HEAD
-    if (Bits_memcmp(addr->ip6.bytes, selfAddress->ip6.bytes, 16) == 0) {
-=======
     if (Bits_memcmp(addr->ip6.bytes, store->pub.selfAddress, 16) == 0) {
->>>>>>> e64f8eaa
         Log_debug(store->logger, "got introduced to ourselves");
         return NULL;
     }
@@ -613,9 +566,6 @@
     int worstNode = -1;
     uint64_t worstPath = 0;
 
-<<<<<<< HEAD
-    for (int i = 0; i < store->pub.size; i++) {
-=======
     // becomes true when the direct peer behind this path is found.
     int foundPeer = LabelSplicer_isOneHop(addr->path);
 
@@ -632,7 +582,6 @@
             worstNode = i;
         }
 
->>>>>>> e64f8eaa
         if (store->headers[i].addressPrefix == pfx
             && Address_isSameIp(&store->nodes[i].address, addr))
         {
@@ -665,11 +614,8 @@
 
                 // Remove the node and continue on to add this one.
                 // If we just change the path, we get duplicates.
-<<<<<<< HEAD
-                NodeStore_remove(&store->nodes[i], &store->pub);
-=======
                 removeNode(&store->nodes[i], store);
->>>>>>> e64f8eaa
+
                 i--;
                 continue;
             } else if (!LabelSplicer_routesThrough(addr->path, store->nodes[i].address.path)) {
@@ -709,22 +655,6 @@
                 return NULL;
             }
         }
-<<<<<<< HEAD
-
-        if (store->pub.size >= store->capacity && store->nodes[i].address.path > worstPath) {
-            worstPath = store->nodes[i].address.path;
-            worstNode = i;
-        }
-
-        #ifdef Log_DEBUG
-            if (store->headers[i].addressPrefix == pfx) {
-                uint8_t realAddr[16];
-                AddressCalc_addressForPublicKey(realAddr, addr->key);
-                Assert_true(!Bits_memcmp(realAddr, addr->ip6.bytes, 16));
-            }
-        #endif
-=======
->>>>>>> e64f8eaa
     }
 
     #ifdef Log_DEBUG
@@ -736,14 +666,6 @@
                    reachDifference);
     #endif
 
-<<<<<<< HEAD
-    for (int i = 0; i < store->pub.size; i++) {
-       Assert_true(store->headers[i].addressPrefix == Address_getPrefix(&store->nodes[i].address));
-       Assert_true(!(!Bits_memcmp(&store->nodes[i].address.ip6, &addr->ip6, 16)
-           && store->nodes[i].address.path == addr->path));
-    }
-
-=======
     if (!foundPeer) {
         Log_debug(store->logger, "Dropping discovered node because there is no peer behind it");
         return NULL;
@@ -759,7 +681,6 @@
         Assert_true(store->pub.size < store->capacity || worstNode != -1);
     #endif
 
->>>>>>> e64f8eaa
     int insertionIndex = (store->pub.size >= store->capacity) ? worstNode : store->pub.size++;
 
     replaceNode(&store->nodes[insertionIndex], &store->headers[insertionIndex], addr, store);
@@ -786,13 +707,8 @@
         .logger = store->logger
     };
 
-<<<<<<< HEAD
-    struct Address* selfAddress = getSelfAddress(store);
-    collector.thisNodeDistance = Address_getPrefix(selfAddress) ^ collector.targetPrefix;
-=======
     collector.thisNodeDistance =
         Address_getPrefix(store->pub.selfAddress) ^ collector.targetPrefix;
->>>>>>> e64f8eaa
 
     for (int i = 0; i < store->pub.size; i++) {
         if (store->headers[i].reach != 0) {
@@ -811,11 +727,7 @@
     struct NodeStore_pvt* store = Identity_cast((struct NodeStore_pvt*)nodeStore);
     struct NodeCollector* collector = NodeCollector_new(address,
                                                         max,
-<<<<<<< HEAD
-                                                        getSelfAddress(store),
-=======
                                                         store->pub.selfAddress,
->>>>>>> e64f8eaa
                                                         true,
                                                         store->logger,
                                                         allocator);
@@ -894,11 +806,7 @@
     // LinkStateNodeCollector strictly requires that allowNodesFartherThanUs be true.
     struct NodeCollector* collector = NodeCollector_new(targetAddress,
                                                         count,
-<<<<<<< HEAD
-                                                        getSelfAddress(store),
-=======
                                                         store->pub.selfAddress,
->>>>>>> e64f8eaa
                                                         true,
                                                         store->logger,
                                                         allocator);
@@ -986,49 +894,14 @@
     return NULL;
 }
 
-<<<<<<< HEAD
-void NodeStore_remove(struct Node* node, struct NodeStore* nodeStore)
-{
-    struct NodeStore_pvt* store = Identity_cast((struct NodeStore_pvt*)nodeStore);
-    Assert_true(node >= store->nodes && node < store->nodes + store->pub.size);
-
-    #ifdef Log_DEBUG
-        uint8_t addr[60];
-        Address_print(addr, &node->address);
-        Log_debug(store->logger, "Removing route to %s\n", addr);
-    #endif
-
-    store->pub.size--;
-
-    if (node != &store->nodes[store->pub.size]) {
-        Bits_memcpyConst(node, &store->nodes[store->pub.size], sizeof(struct Node));
-        struct NodeHeader* header = &store->headers[node - store->nodes];
-        Bits_memcpyConst(header, &store->headers[store->pub.size], sizeof(struct NodeHeader));
-    }
-
-    // This is needed because otherwise replaceNode will cause the labelSum to skew.
-    store->nodes[store->pub.size].address.path = 0;
-}
-
-=======
->>>>>>> e64f8eaa
 int NodeStore_brokenPath(uint64_t path, struct NodeStore* nodeStore)
 {
     struct NodeStore_pvt* store = Identity_cast((struct NodeStore_pvt*)nodeStore);
     int out = 0;
     for (int32_t i = (int32_t) store->pub.size - 1; i >= 0; i--) {
         if (LabelSplicer_routesThrough(store->nodes[i].address.path, path)) {
-<<<<<<< HEAD
-            if (!LabelSplicer_isOneHop(store->nodes[i].address.path)) {
-                NodeStore_remove(&store->nodes[i], &store->pub);
-                out++;
-            } else {
-                logNodeZeroed(store->logger, &store->nodes[i]);
-                store->headers[i].reach = 0;
-=======
             if (LabelSplicer_isOneHop(store->nodes[i].address.path)) {
                 Assert_true(store->nodes[i].address.path == path);
->>>>>>> e64f8eaa
             }
             removeNode(&store->nodes[i], store);
             out++;
