--- conflicted
+++ resolved
@@ -26,10 +26,7 @@
 add_library(interface
     UDPInterface.c
     UDPInterface_admin.c
-<<<<<<< HEAD
-=======
     ${ethif}
->>>>>>> f7bf3a82
     ${tunif}
     TUNConfigurator_${SYSTEM}.c
     InterfaceConnector.c
