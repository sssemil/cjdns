--- conflicted
+++ resolved
@@ -22,7 +22,6 @@
 #include "dht/dhtcore/Node.h"
 #include "dht/dhtcore/NodeList.h"
 #include "dht/dhtcore/NodeStore.h"
-#include "dht/dhtcore/NodeStore_admin.h"
 #include "dht/dhtcore/SearchRunner.h"
 #include "dht/dhtcore/RouteTracer.h"
 #include "dht/dhtcore/VersionList.h"
@@ -239,7 +238,7 @@
 
     out->gmrtRoller = AverageRoller_new(GMRT_SECONDS, eventBase, allocator);
     AverageRoller_update(out->gmrtRoller, GMRT_INITAL_MILLISECONDS);
-    out->nodeStore = NodeStore_new(&out->address, NODE_STORE_SIZE, allocator, logger, rand);
+    out->nodeStore = NodeStore_new(&out->address, NODE_STORE_SIZE, allocator, logger, rand, admin);
     out->registry = registry;
     out->eventBase = eventBase;
     out->logger = logger;
@@ -261,8 +260,6 @@
     out->routeTracer =
         RouteTracer_new(out->nodeStore, out, myAddress, eventBase, logger, allocator);
 
-    NodeStore_admin_register(out->nodeStore, admin, allocator);
-
     Identity_set(out);
     return out;
 }
@@ -704,27 +701,7 @@
         }
     }
 
-<<<<<<< HEAD
-    // Ping all paths to the destination, if this has not been done recently
-    struct NodeList* nodeList = NodeStore_getNodesByAddr(&addr,
-                                                          8,
-                                                          module->allocator,
-                                                          module->nodeStore);
-    if (nodeList) {
-        uint64_t now = Time_currentTimeMilliseconds(module->eventBase);
-        for (uint32_t i = 0 ; i < nodeList->size ; i++) {
-            if (now > nodeList->nodes[i]->timeOfNextPing) {
-                uint64_t worst = RouterModule_searchTimeoutMilliseconds(module);
-                nodeList->nodes[i]->timeOfNextPing = now + worst;
-                RouterModule_pingNode(nodeList->nodes[i], 0, module, module->allocator);
-            }
-        }
-    }
-
-    return NodeStore_getBest(&addr, module->nodeStore);
-=======
     return best;
->>>>>>> 0f4db28a
 }
 
 /** see RouterModule.h */
