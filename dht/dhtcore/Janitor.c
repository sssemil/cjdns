/* vim: set expandtab ts=4 sw=4: */
/*
 * You may redistribute this program and/or modify it under the terms of
 * the GNU General Public License as published by the Free Software Foundation,
 * either version 3 of the License, or (at your option) any later version.
 *
 * This program is distributed in the hope that it will be useful,
 * but WITHOUT ANY WARRANTY; without even the implied warranty of
 * MERCHANTABILITY or FITNESS FOR A PARTICULAR PURPOSE.  See the
 * GNU General Public License for more details.
 *
 * You should have received a copy of the GNU General Public License
 * along with this program.  If not, see <http://www.gnu.org/licenses/>.
 */
#include "crypto/random/Random.h"
#include "dht/Address.h"
#include "dht/dhtcore/Janitor.h"
#include "dht/dhtcore/Node.h"
#include "dht/dhtcore/NodeList.h"
#include "dht/dhtcore/RumorMill.h"
#include "dht/dhtcore/RouterModule.h"
#include "dht/dhtcore/SearchRunner.h"
#include "dht/dhtcore/ReplySerializer.h"
#include "benc/Object.h"
#include "memory/Allocator.h"
#include "util/AddrTools.h"
#include "util/AverageRoller.h"
#include "util/Bits.h"
#include "util/events/EventBase.h"
#include "util/Hex.h"
#include "util/events/Timeout.h"
#include "util/events/Time.h"

#include "util/platform/libc/string.h"
#include <stdint.h>
#include <stdbool.h>

#define MAX_SEARCHES 10

/**
 * The goal of this is to run searches in the local area of this node.
 * it searches for hashes every localMaintainenceSearchPeriod milliseconds.
 * it runs searches by picking hashes at random, if a hash is chosen and there is a
 * non-zero-reach node which services that space, it stops. This way it will run many
 * searches early on but as the number of known nodes increases, it begins to taper off.
 */
struct Janitor
{
    struct RouterModule* routerModule;

    struct NodeStore* nodeStore;

    struct SearchRunner* searchRunner;

    struct RumorMill* rumorMill;

    struct Timeout* timeout;

    struct Log* logger;

    uint64_t globalMaintainenceMilliseconds;
    uint64_t timeOfNextGlobalMaintainence;

    uint64_t localMaintainenceMilliseconds;

    struct Allocator* allocator;

    uint64_t timeOfNextSearchRepeat;
    uint64_t searchRepeatMilliseconds;

    struct EventBase* eventBase;
    struct Random* rand;

    /** Number of concurrent searches taking place. */
    int searches;

    // Used to keep dht healthy
    uint8_t keyspaceMaintainenceCounter;

    Identity
};

struct Janitor_Search
{
    struct Janitor* janitor;

    struct Address best;

    uint8_t target[16];

    struct Allocator* alloc;

    Identity
};

static void responseCallback(struct RouterModule_Promise* promise,
                             uint32_t lagMilliseconds,
                             struct Address* from,
                             Dict* result)
{
    struct Janitor_Search* search = Identity_check((struct Janitor_Search*)promise->userData);
    if (from) {
        Bits_memcpyConst(&search->best, from, sizeof(struct Address));
        return;
    }

    search->janitor->searches--;

    if (!search->best.path) {
        Log_debug(search->janitor->logger, "Search completed with no nodes found");
    }
    Allocator_free(search->alloc);
}

static void search(uint8_t target[16], struct Janitor* janitor)
{
    if (janitor->searches >= MAX_SEARCHES) {
        Log_debug(janitor->logger, "Skipping search because 20 are in progress");
        return;
    }
    #ifdef Log_DEBUG
        uint8_t targetStr[40];
        AddrTools_printIp(targetStr, target);
        Log_debug(janitor->logger, "Beginning search for [%s]", targetStr);
    #endif

    struct Allocator* searchAlloc = Allocator_child(janitor->allocator);
    struct RouterModule_Promise* rp =
        SearchRunner_search(target, janitor->searchRunner, searchAlloc);

    if (!rp) {
        Log_debug(janitor->logger, "SearchRunner_search() returned NULL, probably full.");
        Allocator_free(searchAlloc);
        return;
    }

    janitor->searches++;

    struct Janitor_Search* search = Allocator_clone(rp->alloc, (&(struct Janitor_Search) {
        .janitor = janitor,
        .alloc = searchAlloc,
    }));
    Identity_set(search);
    Bits_memcpyConst(search->target, target, 16);

    rp->callback = responseCallback;
    rp->userData = search;
}

static void searchNoDupe(uint8_t target[Address_SEARCH_TARGET_SIZE], struct Janitor* janitor)
{
    // See if we're already searching for this address.
    struct Allocator* seachListAlloc = Allocator_child(janitor->allocator);
    struct SearchRunner_SearchData* searchData;
    for (int i = 0; i < SearchRunner_DEFAULT_MAX_CONCURRENT_SEARCHES; i++) {
        searchData = SearchRunner_showActiveSearch(janitor->searchRunner,
                                                   i,
                                                   seachListAlloc);
        if (!searchData) { continue; }
        if (!Bits_memcmp(searchData->target, target, Address_SEARCH_TARGET_SIZE)) {
            // Already have a search going for this address, so nothing to do.
            Allocator_free(seachListAlloc);
            return;
        }
    }
    Allocator_free(seachListAlloc);

    // There's no search running for this address, so we start one.
    search(target, janitor);
    #ifdef Log_DEBUG
        uint8_t addrStr[40];
        AddrTools_printIp(addrStr, target);
        Log_debug(janitor->logger, "No active search for [%s], starting one.", addrStr);
    #endif
}

static void peersResponseCallback(struct RouterModule_Promise* promise,
                                  uint32_t lagMilliseconds,
                                  struct Address* from,
                                  Dict* result)
{
    struct Janitor* janitor = Identity_check((struct Janitor*)promise->userData);
    if (!from) { return; }
    struct Address_List* addresses =
        ReplySerializer_parse(from, result, janitor->logger, promise->alloc);

    for (int i = 0; addresses && i < addresses->length; i++) {
        struct Node_Two* nn = NodeStore_nodeForPath(janitor->nodeStore, addresses->elems[i].path);
        if (!nn || Bits_memcmp(nn->address.ip6.bytes,
                               addresses->elems[i].ip6.bytes,
                               Address_SEARCH_TARGET_SIZE)) {
            addresses->elems[i].path = NodeStore_optimizePath(janitor->nodeStore,
                                                              addresses->elems[i].path);
            RumorMill_addNode(janitor->rumorMill, &addresses->elems[i]);
        }
    }
}

static void checkPeers(struct Janitor* janitor, struct Node_Two* n)
{
    // Lets check for non-one-hop links at each node along the path between us and this node.
    uint32_t i = 0;
    for (;;i++) {
        struct Node_Link* link =
            NodeStore_getLinkOnPath(janitor->nodeStore, n->address.path, i);
        if (!link) { return; }
        if (link->parent == janitor->nodeStore->selfNode) { continue; }
        int count = NodeStore_linkCount(link->child);
        for (int j = 0; j < count; j++) {
            struct Node_Link* l = NodeStore_getLink(link->child, j);
            if (!Node_isOneHopLink(l) || link->parent->pathQuality == 0) {
                struct RouterModule_Promise* rp =
                    RouterModule_getPeers(&link->parent->address, l->cannonicalLabel, 0,
                                          janitor->routerModule, janitor->allocator);
                rp->callback = peersResponseCallback;
                rp->userData = janitor;
                // Only send max 1 getPeers req per second.
                return;
            }
        }
    }
}

/**
 * For a Distributed Hash Table to work, each node must know a valid next hop in the search,
 * if such a thing exists.
 *
 * In a Kademlia DHT, can be done by organizing nodes into k-buckets. These are collections
 * of k nodes for which the first n bits of your node IDs match. Among other things, k-buckets
 * allow a node to identify holes in their lookup table and fill them. If the nth bucket is empty,
 * it means your node knows of no valid next hop for any key matching the first n bits of your
 * address and differing in bit n+1.
 *
 * Without going to the trouble of organizing nodes in the buckets, this function iterates
 * bitwise over keyspace, to identify the same kind of routing holes.
 * It then dispatches a search for the first (largest) such hole in keyspace that it finds.
 */
static void plugLargestKeyspaceHole(struct Janitor* janitor)
{
    struct Address addr = *janitor->nodeStore->selfAddress;

    int byte = 0;
    int bit = 0;
    for (int i = 0; i < 128 ; i++) {
        // Bitwise walk across keyspace
        if (63 < i && i < 72) {
            // We want to leave the 0xfc alone
            continue;
        }

        // Figure out which bit of the address to flip for this step in keyspace.
        // This looks ugly because of the rot64 done in distance calculations.
        if (i < 64) { byte = 8 + (i/8); }
        else        { byte = (i/8) - 8; }
        bit = (i % 8);

        // Flip that bit.
        addr.ip6.bytes[byte] = addr.ip6.bytes[byte] ^ (0x01 << bit);

        // See if we know a valid next hop.
        struct Node_Two* n = RouterModule_lookup(addr.ip6.bytes, janitor->routerModule);

        if (n) {
            //We do know a valid next hop, so flip the bit back and continue.
            addr.ip6.bytes[byte] = addr.ip6.bytes[byte] ^ (0x01 << bit);
            continue;
        }

        // We found a hole! Exit loop and let the search trigger.
        break;
    }

    // Search for a node that satisfies the address requirements to fill the hole.
    searchNoDupe(addr.ip6.bytes, janitor);
}

// Counterpart to plugLargestKeyspaceHole, used to refresh reach of known routes with a search.
// This also finds redundant routes for that area of keyspace, which helps the DHT some.
static void keyspaceMaintainence(struct Janitor* janitor)
{
    struct Address addr = *janitor->nodeStore->selfAddress;
    struct Node_Two* n;
    int byte = 0;
    int bit = 0;

    // Restart cycle if we've already finished it.
    if (janitor->keyspaceMaintainenceCounter > 127) {
        janitor->keyspaceMaintainenceCounter = 0;
    }
    for (;janitor->keyspaceMaintainenceCounter < 128;
          janitor->keyspaceMaintainenceCounter++) {

        // Just to make referring to this thing quicker
        int i = janitor->keyspaceMaintainenceCounter;

        if (63 < i && i < 72) {
            // We want to leave the 0xfc alone
            continue;
        }

        // Figure out which bit of the address to flip for this step in keyspace.
        // This looks ugly because of the rot64 done in distance calculations.
        if (i < 64) { byte = 8 + (i/8); }
        else        { byte = (i/8) - 8; }
        bit = (i % 8);

        // Flip that bit.
        addr.ip6.bytes[byte] = addr.ip6.bytes[byte] ^ (0x01 << bit);

        // See if we know a valid next hop.
        n = RouterModule_lookup(addr.ip6.bytes, janitor->routerModule);

        if (n) {
            // Start the next search 1 step further into keyspace.
            janitor->keyspaceMaintainenceCounter = i+1;
            break;
        }

        // Clean up address and move further into keyspace.
        addr.ip6.bytes[byte] = addr.ip6.bytes[byte] ^ (0x01 << bit);
        continue;
    }

    // Search for a node that satisfies the address requirements to fill the hole.
    // Should end up self-searching in the event that we're all the way through keyspace.
    searchNoDupe(addr.ip6.bytes, janitor);
    if (n) {
        checkPeers(janitor, n);
    }

<<<<<<< HEAD
=======
static void checkPeers(struct Janitor* janitor, struct Node_Two* n)
{
    // Lets check for non-one-hop links at each node along the path between us and this node.
    uint32_t i = 0;
    for (;;i++) {
        struct Node_Link* link =
            NodeStore_getLinkOnPath(janitor->nodeStore, n->address.path, i);
        if (!link) { return; }
        if (link->parent == janitor->nodeStore->selfNode) { continue; }
        int count = NodeStore_linkCount(link->child);
        for (int j = 0; j < count; j++) {
            struct Node_Link* l = NodeStore_getLink(link->child, j);
            if (!Node_isOneHopLink(l) || Node_getReach(link->parent) == 0) {
                struct RouterModule_Promise* rp =
                    RouterModule_getPeers(&link->parent->address, l->cannonicalLabel, 0,
                                          janitor->routerModule, janitor->allocator);
                rp->callback = peersResponseCallback;
                rp->userData = janitor;
                // Only send max 1 getPeers req per second.
                return;
            }
        }
    }
>>>>>>> cc43d2ac
}

static void maintanenceCycle(void* vcontext)
{
    struct Janitor* const janitor = Identity_check((struct Janitor*) vcontext);

    uint64_t now = Time_currentTimeMilliseconds(janitor->eventBase);

    uint64_t nextTimeout = (janitor->localMaintainenceMilliseconds / 2);
    nextTimeout += Random_uint32(janitor->rand) % (nextTimeout * 2);
    Timeout_resetTimeout(janitor->timeout, nextTimeout);

    if (janitor->nodeStore->nodeCount == 0 && janitor->rumorMill->count == 0) {
        if (now > janitor->timeOfNextGlobalMaintainence) {
            Log_warn(janitor->logger,
                     "No nodes in routing table, check network connection and configuration.");
            janitor->timeOfNextGlobalMaintainence += janitor->globalMaintainenceMilliseconds;
        }
        return;
    }

    struct Address addr = { .protocolVersion = 0 };

    // ping a node from the ping queue
    if (RumorMill_getNode(janitor->rumorMill, &addr)) {
        addr.path = NodeStore_optimizePath(janitor->nodeStore, addr.path);
        if (NodeStore_optimizePath_INVALID != addr.path) {
            struct RouterModule_Promise* rp =
                RouterModule_getPeers(&addr,
                                      Random_uint32(janitor->rand),
                                      0,
                                      janitor->routerModule,
                                      janitor->allocator);
            rp->callback = peersResponseCallback;
            rp->userData = janitor;

            #ifdef Log_DEBUG
                uint8_t addrStr[60];
                Address_print(addrStr, &addr);
                Log_debug(janitor->logger, "Pinging possible node [%s] from RumorMill", addrStr);
            #endif
        }
    }

    // random search
    Random_bytes(janitor->rand, addr.ip6.bytes, 16);
    // Make this a valid address.
    addr.ip6.bytes[0] = 0xfc;

    struct Node_Two* n = RouterModule_lookup(addr.ip6.bytes, janitor->routerModule);

    // If the best next node doesn't exist or has 0 reach, run a local maintenance search.
    if (n == NULL || Node_getReach(n) == 0) {
        //search(addr.ip6.bytes, janitor);
        plugLargestKeyspaceHole(janitor);
        return;

    } else {
        checkPeers(janitor, n);
    }

    Log_debug(janitor->logger,
              "Global Mean Response Time: %u nodes [%d] links [%d]",
              RouterModule_globalMeanResponseTime(janitor->routerModule),
              janitor->nodeStore->nodeCount,
              janitor->nodeStore->linkCount);

    if (now > janitor->timeOfNextGlobalMaintainence) {
        //search(addr.ip6.bytes, janitor);
        plugLargestKeyspaceHole(janitor);
        keyspaceMaintainence(janitor);
        janitor->timeOfNextGlobalMaintainence += janitor->globalMaintainenceMilliseconds;
    }
}

struct Janitor* Janitor_new(uint64_t localMaintainenceMilliseconds,
                            uint64_t globalMaintainenceMilliseconds,
                            struct RouterModule* routerModule,
                            struct NodeStore* nodeStore,
                            struct SearchRunner* searchRunner,
                            struct RumorMill* rumorMill,
                            struct Log* logger,
                            struct Allocator* allocator,
                            struct EventBase* eventBase,
                            struct Random* rand)
{
    struct Allocator* alloc = Allocator_child(allocator);
    struct Janitor* janitor = Allocator_clone(alloc, (&(struct Janitor) {
        .eventBase = eventBase,
        .routerModule = routerModule,
        .nodeStore = nodeStore,
        .searchRunner = searchRunner,
        .rumorMill = rumorMill,
        .logger = logger,
        .globalMaintainenceMilliseconds = globalMaintainenceMilliseconds,
        .localMaintainenceMilliseconds = localMaintainenceMilliseconds,
        .keyspaceMaintainenceCounter = 0,
        .allocator = alloc,
        .rand = rand
    }));
    Identity_set(janitor);

    janitor->timeOfNextGlobalMaintainence = Time_currentTimeMilliseconds(eventBase);

    janitor->timeout = Timeout_setTimeout(maintanenceCycle,
                                          janitor,
                                          localMaintainenceMilliseconds,
                                          eventBase,
                                          alloc);

    return janitor;
}<|MERGE_RESOLUTION|>--- conflicted
+++ resolved
@@ -174,53 +174,6 @@
     #endif
 }
 
-static void peersResponseCallback(struct RouterModule_Promise* promise,
-                                  uint32_t lagMilliseconds,
-                                  struct Address* from,
-                                  Dict* result)
-{
-    struct Janitor* janitor = Identity_check((struct Janitor*)promise->userData);
-    if (!from) { return; }
-    struct Address_List* addresses =
-        ReplySerializer_parse(from, result, janitor->logger, promise->alloc);
-
-    for (int i = 0; addresses && i < addresses->length; i++) {
-        struct Node_Two* nn = NodeStore_nodeForPath(janitor->nodeStore, addresses->elems[i].path);
-        if (!nn || Bits_memcmp(nn->address.ip6.bytes,
-                               addresses->elems[i].ip6.bytes,
-                               Address_SEARCH_TARGET_SIZE)) {
-            addresses->elems[i].path = NodeStore_optimizePath(janitor->nodeStore,
-                                                              addresses->elems[i].path);
-            RumorMill_addNode(janitor->rumorMill, &addresses->elems[i]);
-        }
-    }
-}
-
-static void checkPeers(struct Janitor* janitor, struct Node_Two* n)
-{
-    // Lets check for non-one-hop links at each node along the path between us and this node.
-    uint32_t i = 0;
-    for (;;i++) {
-        struct Node_Link* link =
-            NodeStore_getLinkOnPath(janitor->nodeStore, n->address.path, i);
-        if (!link) { return; }
-        if (link->parent == janitor->nodeStore->selfNode) { continue; }
-        int count = NodeStore_linkCount(link->child);
-        for (int j = 0; j < count; j++) {
-            struct Node_Link* l = NodeStore_getLink(link->child, j);
-            if (!Node_isOneHopLink(l) || link->parent->pathQuality == 0) {
-                struct RouterModule_Promise* rp =
-                    RouterModule_getPeers(&link->parent->address, l->cannonicalLabel, 0,
-                                          janitor->routerModule, janitor->allocator);
-                rp->callback = peersResponseCallback;
-                rp->userData = janitor;
-                // Only send max 1 getPeers req per second.
-                return;
-            }
-        }
-    }
-}
-
 /**
  * For a Distributed Hash Table to work, each node must know a valid next hop in the search,
  * if such a thing exists.
@@ -279,7 +232,7 @@
 static void keyspaceMaintainence(struct Janitor* janitor)
 {
     struct Address addr = *janitor->nodeStore->selfAddress;
-    struct Node_Two* n;
+
     int byte = 0;
     int bit = 0;
 
@@ -308,7 +261,7 @@
         addr.ip6.bytes[byte] = addr.ip6.bytes[byte] ^ (0x01 << bit);
 
         // See if we know a valid next hop.
-        n = RouterModule_lookup(addr.ip6.bytes, janitor->routerModule);
+        struct Node_Two* n = RouterModule_lookup(addr.ip6.bytes, janitor->routerModule);
 
         if (n) {
             // Start the next search 1 step further into keyspace.
@@ -324,12 +277,29 @@
     // Search for a node that satisfies the address requirements to fill the hole.
     // Should end up self-searching in the event that we're all the way through keyspace.
     searchNoDupe(addr.ip6.bytes, janitor);
-    if (n) {
-        checkPeers(janitor, n);
-    }
-
-<<<<<<< HEAD
-=======
+
+}
+
+static void peersResponseCallback(struct RouterModule_Promise* promise,
+                                  uint32_t lagMilliseconds,
+                                  struct Address* from,
+                                  Dict* result)
+{
+    struct Janitor* janitor = Identity_check((struct Janitor*)promise->userData);
+    if (!from) { return; }
+    struct Address_List* addresses =
+        ReplySerializer_parse(from, result, janitor->logger, promise->alloc);
+
+    for (int i = 0; addresses && i < addresses->length; i++) {
+        struct Node_Two* nn = NodeStore_nodeForPath(janitor->nodeStore, addresses->elems[i].path);
+        if (!nn) {
+            addresses->elems[i].path = NodeStore_optimizePath(janitor->nodeStore,
+                                                              addresses->elems[i].path);
+            RumorMill_addNode(janitor->rumorMill, &addresses->elems[i]);
+        }
+    }
+}
+
 static void checkPeers(struct Janitor* janitor, struct Node_Two* n)
 {
     // Lets check for non-one-hop links at each node along the path between us and this node.
@@ -353,7 +323,6 @@
             }
         }
     }
->>>>>>> cc43d2ac
 }
 
 static void maintanenceCycle(void* vcontext)
