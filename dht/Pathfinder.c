--- conflicted
+++ resolved
@@ -48,14 +48,6 @@
     struct EventBase* base;
     struct Random* rand;
     struct Admin* admin;
-<<<<<<< HEAD
-=======
-    struct EventEmitter* ee;
-
-    // hack
-    struct Node_Two asyncNode;
-    struct Allocator* asyncToA;
->>>>>>> 840e5e5d
 
     #define Pathfinder_pvt_state_INITIALIZING 0
     #define Pathfinder_pvt_state_RUNNING 1
@@ -258,17 +250,6 @@
     return NULL;
 }
 
-<<<<<<< HEAD
-=======
-static void asyncRespond(void* vPathfinder)
-{
-    struct Pathfinder_pvt* pf = Identity_check((struct Pathfinder_pvt*) vPathfinder);
-    Allocator_free(pf->asyncToA);
-    pf->asyncToA = NULL;
-    onBestPathChange(pf, &pf->asyncNode);
-}
-
->>>>>>> 840e5e5d
 static Iface_DEFUN searchReq(struct Message* msg, struct Pathfinder_pvt* pf)
 {
     uint8_t addr[16];
@@ -279,15 +260,8 @@
     Log_debug(pf->log, "Search req [%s]", printedAddr);
 
     struct Node_Two* node = NodeStore_nodeForAddr(pf->nodeStore, addr);
-<<<<<<< HEAD
     if (node) {
         onBestPathChange(pf, node);
-=======
-    if (node && !pf->asyncToA) {
-        Bits_memcpyConst(&pf->asyncNode, node, sizeof(struct Node_Two));
-        pf->asyncToA = Allocator_child(pf->alloc);
-        Timeout_setTimeout(asyncRespond, pf, 0, pf->base, pf->asyncToA);
->>>>>>> 840e5e5d
     } else {
         SearchRunner_search(addr, 20, 3, pf->searchRunner, pf->alloc);
     }
@@ -456,7 +430,6 @@
     Allocator_free(alloc);
 }
 
-<<<<<<< HEAD
 static void init(void* vpf)
 {
     struct Pathfinder_pvt* pf = Identity_check((struct Pathfinder_pvt*) vpf);
@@ -468,10 +441,7 @@
     sendEvent(pf, PFChan_Pathfinder_CONNECT, &conn, PFChan_Pathfinder_Connect_SIZE);
 }
 
-struct Pathfinder* Pathfinder_register(struct Allocator* alloc,
-=======
 struct Pathfinder* Pathfinder_register(struct Allocator* allocator,
->>>>>>> 840e5e5d
                                        struct Log* log,
                                        struct EventBase* base,
                                        struct Random* rand,
