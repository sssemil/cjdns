# What?

Imagine an Internet where every packet is cryptographically
protected from source to destination against espionage and forgery, getting
an IP address is as simple as generating a cryptographic key, core routers
move data without a single memory look up, and denial of service is a term
read about in history books. Finally, becoming an ISP is no longer confined
to the mighty telecoms, anyone can do it by running some wires or turning on
a wireless device.

This is the vision of cjdns.

# Why?

The Internet is built on protocols which largely date back to the late 80's
or earlier. At a time when it was a network of anarchistic academics and
scholars showing the ITU that open standards matter, it was absolutely enough.
Over time the network has gotten bigger and the users have found new needs.

In the age when packet inspection is universal and security breaches are
commonplace, cryptographic integrity and confidentiality are becoming more of
a requirement. The US government recognized this requirement and has been
helping through [IPSEC] and [DNSSEC] efforts.

Another issue is how are we going to route packets in a world where the global
routing table is simply too large for any one router to hold it all? Despite
the heroic efforts of core network engineers, the growth of the global routing
table seems an unstoppable march. Cisco router company has proposed a plan
called Locater/Identifier Separation Protocol, or [LISP] which aims to solve
this by re-aggregating the routing table without forcing people to change their
precious IP addresses. A different view of this problem is IP address
allocation, currently it is done by a central organization which assigns IP
addresses in such a way as to make the routing table as small as possible.
Unfortunately this creates a bar of entry to the ISP sphere because aspiring
network operators must register with the central organization and apply for an
allocation of IP addresses while demonstrating that they will not be wasted.
It is always easier to show that you need IP addresses if you already have a
network.

Denial of service, an attempt to prevent legitimate users from accessing a
service[1], is likewise a new problem in the expanding network. To my knowledge,
there is no general purpose solution to denial of service attacks. Solutions to
packet flood based denial of service often revolve around hosting a service on
many computers so that they can handle an enormous amount of traffic.

Finally, the existing protocols are difficult to use, we cannot reasonably
assign blame to anyone for this, many of these protocols are over thirty years
old and demonstrate a level of craftsmanship which I can only hope to one day
achieve. However, thirty years takes its toll on the best of us and as the
Internet grew and became more complex, the administration interface of the
typical router has grown a thicket of knobs, buttons and switches to match the
proliferation of use cases and failure modes. As a result, network operation
has become a science where students receive degrees and certificates for knowing
the meanings of the plethora of knobs and switches, it has also become, like the
tuning of the race car, an art, passed from master to apprentice and shared on
mailing lists. Suffice to say, the bar of entry into the ISP realm is too high.
Users, particularly in the ad-hoc wireless network arena, have observed the high
bar of entry into traditional routing and have developed a menu of alternative,
self-configuring protocols such as [OSLR], [HSLS], and [BATMAN].


## So the problems are already solved?

Not every problem listed has an existing solution and of the ones which do,
many of the solutions are based on incompatible technology. For example: OSLR
was not designed to operate with IPSEC and LISP. Even where the solutions exist
and are ready for deployment, they still require mass technology adoption and
they don't offer existing ISPs significant immediate gains.

The mismatch is rather absurd. On the one hand there are scholars, engineers,
hardware and software designers with combined over 1000 years of experience.
There are mathematical formulae, proofs, papers and specification documents;
written, circulated, peer reviewed and written again. On the other hand you
have a single volunteer developer, a clean slate, and an attitude that
nothing is impossible. How can this be anything short of lunacy?

*In revolutionary times, the old book only weighs you down.*

cjdns is built on the idea that the ISPs and hosting providers which exist
now will never upgrade, not to LISP, not to DNSSEC, not even to IPv6 in any
meaningful way. Building new systems to be compatible with old systems is
catering to the audience you will never have. Asking existing ISPs to upgrade
for the common good is asking them to take a risk with no immediate benefit.
cjdns is about throwing out the book and redefining the specifications in a
way that will be fast, secure, and most importantly, *easy* for the next
generation of ISPs to deploy and use.


## What is this denial of service?

Usage of a service can be interrupted by sending a flood of unwanted packets
to a host from a large number of infected "zombie" machines. This, known as
[DDoS], is a problem which worsens every year as the upload speed of all
infected nodes on the Internet grows in proportion to the download speed of any
given link. Being infected with a virus and participating in DDoS, though not a
picnic, is not an emergency for the owner of the infected machine. Nor is it an
emergency for their ISP. DDoS is always "their problem"... Until it strikes in
your network. Sadly, a common response from a datacenter is to stop carrying the
controversial content, making DDoS an effective censorship tool and encouraging
the practice.

Another form of denial of service which is even more insidious is intimidation
by threat of faux court action. This form of denial of service is especially
effective since most people get their IP addresses from their ISP, when their
ISP is threatened, they need to make a judgment call as to the validity of the
claim and they often act as judge and jury, disconnecting a customer in order to
avoid conflict. Those who have their own IP addresses assigned to them, are able
to essentially be their own ISP and to peer with a multitude of other ISPs
making it very difficult to threaten anyone but them.


## What is the routing table and why does it keep getting bigger?

A more technical issue with the Internet, and one of which many people are
unaware, is address space deaggregation. Every computer connected to the
Internet needs an address, a number which uniquely identifies it and which is
attached to every piece of data which is to be sent to that computer. At every
stop along its path through the Internet, a packet (unit of data) has its
address field examined by a router so it can decide which wire that packet
should be sent down. Routers have an easier time if addresses are in big blocks
so that a router can look quickly at the first numbers in the address and know,
for example, that it is destined for somewhere in China, not exact but enough to
know which wire to send it though. People naturally want as many addresses as
they can possibly get and they want them in the smallest blocks possible, this
is so they can then control (or buy and sell) these small blocks independently.
The smaller the blocks of addresses which are announced, the larger the routing
tables become and the more work the Internet's core routers must do in order to
send a packet in the right direction. There have been attempts to aggregate
addresses back in to groups but nonetheless, the number of small announcements
in the global routing table has grown every year.

To address the growing routing tables, Cisco has proposed a new protocol called
Locator/Identifier Separation Protocol or LISP. The idea of LISP is to
separate the addresses which people use from the addresses which routers use,
like a lower level version of DNS. LISP allows the edge ISPs and users to see
the Internet as they want it, deaggregated into small pieces for political
reasons, and the routers to see the Internet as they want it, centralized
hierarchical pyramid of addresses emanating from some arbitrary center point.
This design works well in existing routers since they are designed to get
packets with a universally unique address and look that address up in a table.
This is advertised as a design feature but LISP is limited in its vision, if
one must look up the "real location" of a server before forwarding a packet,
why not simply look up the fastest path?


## I don't care, it's their problem.

Each of these problems is a tragedy of the commons problem. The users of virus
infected computers are incentivized to save money rather than purchasing a
product or service to rid their computer of the infection. While there are
solutions such as egress filtering which decrease the problem, ISPs are
incentivized to implement as little security as possible because they are not
directly affected. Denial of service, whether by packet flooding or by faux legal
action, benefits the attacker who is able to hide the truth or victimize service
providers as well as organizations who make it their business to provide DoS
related services. The victim who all too often publishes information for no
other reason than satisfaction of telling the truth, is the only party harmed
by this type of attack, and he is the least able to prevent it. Address space
deaggregation benefits the edge ISPs who gain more flexibility in how their
network is organized at the cost of the core ISPs whose only defense is the
"we will not route that" nuclear option which would no doubt bring about a
revolt from the edge ISPs.

Each of these problems hurts everyone, DDoS forces ISPs to over prevision their
lines, denial of service through faux legal action increases the cost of running
a community website or ISP since each accusation must be reviewed and its
validity assessed, and address deaggregation means everyone must pay more to
have their packets routed through increasingly high power routers, and
difficulty of operating a router and getting a block of IP addresses hurts
competition in the ISP sphere, thus increasing prices and impeding progress.


# How?

cjdns is made of three major components which are woven together.
There is a switch, a router, and a CryptoAuth module. With total disregard for
the OSI layers, each module is inherently dependent on both of the others. The
router cannot function without routing in a small world which is made possible
by the switch, the switch is blind and dumb without the router to command it,
and without the router and switch, the CryptoAuth has nothing to protect.


## The Switch

*He doesn't think about his actions; they flow from the core of his being.*

The switch design is unlike an IP or Ethernet router in that it need not have
knowledge of the globally unique endpoints in the network. Like ATM switching,
the packet header is altered at every hop and the reverse path can be derived
at the end point or at any point along the path but unlike ATM, the switch
does not need to store active connections and there is no connection setup.


### Definitions

* Interface: A point-to-point link to another cjdns switch. This may be
emulated by Ethernet frames, UDP packets or other means.

* Self Interface: A special Interface in each switch, packets sent for this
interface are intended for the node which this switch is a part of. Upon
reaching the ultimate hop in its path, a packet is sent through the Self
Interface so it can be handled by the next layer in the node.

* Director: A binary codeword of arbitrary size which when received by the
switch will direct it to send the packet down a given Interface.

* Route Label: An ordered set of Directors that describe a path through the
network.

* Encoding Scheme: The method by which a switch converts one of its internal
Interface ID (EG: array index) to a Director and converts a Director back to
its internal representation. Encoding schemes may be either fixed width or
variable width but in the case of variable width, the width must be
self-describing as the Directors are concatenated in the Route Label without any
kind of boundary markers.

* Encoding Form: A single representation form for encoding of a Director. For
a given Encoding Form, there is only one possible way to represent a Director
for a given Interface. A variable width Encoding Scheme will have multiple
Encoding Forms while a fixed width Encoding Scheme will have only one.

* Director Prefix: For switches which implement variable width encoding, the
least significant bits of the Director is called the Director Prefix and is
used to determine the width of the Director. **NOTE** Because the Route Label
is read from least significant bit to most significant bit, the Director
Prefix is actually the bits furthest to the *right* of the Director.


### Operation

When a packet comes in to the switch, the switch uses its Encoding Scheme to
read the least significant bits of the Route Label in order to determine the
Director and thus the Interface to send the packet down. The Route Label is
shifted to the right by the number of bits in the Director, effectively
*removing* the Director and exposing the Director belonging to the next switch
in the path. Before sending the packet, the switch uses its Encoding Scheme to
craft a Director representing the Interface which the packet came *from*, does
a bitwise reversal of this Director and places it in the empty space at the left
of the Route Label which was exposed by the previous bit shift. In this way, the
switches build a mirror image of the return Label allowing the endpoint, or any
hop along the path, to derive the return path by simple bitwise reversal without
any knowledge of the Encoding Schemes used by other nodes.


#### Example

Supposing Alice wanted to send a packet to Fred via Bob, Charlie, Dave and
Elinor, she would send a message to her switch with the first Director
instructing her switch to send down its interface to Bob, the second Director
instructing Bob's switch to send to Charlie and so on.

NOTE: Spaces between bits are for illustration only, Route Labels have no
boundary markers between Directors and switches cannot know how many bits a
Director uses unless that Director is their own.

Alice's original Route Label, before entering her switch:

    0000000000000000000000000 0001 101011 011010 100101101 10111 0100011
    ^^^-- unused space --^^^^                                    ^^^^^^^-- Alice's Director Interface(Alice->Bob).

Route Label when it reaches Bob:

    1000000 0000000000000000000000000 0001 101011 011010 100101101 10111
    ^^^^^^^                                                        ^^^^^-- Bob's Director for Interface(Bob->Charlie).
          ^-- Alice's Director for her Self Interface (reversed)

Route Label when it reaches Charlie:

    11001 1000000 0000000000000000000000000 0001 101011 011010 100101101
    ^^^^^ ^^^^^^^                                              ^^^^^^^^^-- Charlie's Director for Interface(Charlie->Dave).
      ^^^       ^-- Alice's Director for her Self Interface (reversed)
        ^-- Bob's Director for Interface(Bob->Alice), bit-reversed.


Route Label when it reaches Dave:

    110110011 11001 1000000 0000000000000000000000000 0001 101011 011010
    ^^^^^^^^^ ^^^^^ ^^^^^^^                                       ^^^^^^-- Dave's Director for Interface(Dave->Elinor).
       ^^^^^^   ^^^       ^-- Alice's Director for her Self Interface (reversed)
          ^^^     ^-- Bob's Director for Interface(Bob->Alice) (reversed).
            ^-- Charlie Director for Interface(Charlie->Bob) (reversed).

Supposing Dave cannot forward the packet and needs to send an error, he does
not know where Charlie's Director ends and Bob's begins so he can't
re-order them but because they are bit reversed, he can reverse the order by
bit reversing the entire Route Label.

Route Label after bit reversal:

    010110 110101 1000 0000000000000000000000000 0000001 10011 110011011
                                                 ^^^^^^^ ^^^^^ ^^^^^^^^^-- Charlie's Director for Interface(Charlie->Bob).
                                                    ^^^^ ^-- Bob's Director for Interface(Bob->Alice).
                                                       ^ Alice's Director for her Self Interface.

Dave can then send the packet back to Charlie who need not know what it is in
order to forward it correctly on to Bob and then to Alice. If the packet had
reached Fred, he would be able to use the same technique of reversing the Route
Label in order to determine its origin.



### Route Label Manipulations

Despite a Route Label's relative opacity, there are still certain functions which
can be carried out on Labels.

#### Splice

The Splice operation takes a Route Label from pointA to pointB and concatenates
it with a Label from pointB to pointC yielding a Route Label for a route from
pointA to pointC.

Splicing is done by XORing the second part with `1` and shifting it left by the
log base 2 of the first part, then XORing the result with the first part.

Given:

```
routeAB =        0000000000000000000000000000000000000000000001011101110101011001

routeBC =        0000000000000000000000000000000000000000000000000000110101010100
XOR 1            0000000000000000000000000000000000000000000000000000000000000001
equals           0000000000000000000000000000000000000000000000000000110101010101

shift left by the log base 2 of routeAB
                 0000000000000000000000000000000000110101010101000000000000000000
XOR  routeAB     0000000000000000000000000000000000000000000001011101110101011001
equals routeAC   0000000000000000000000000000000000110101010100011101110101011001
                                                              ^-- Note the overlap bit
```

The log base 2 represents the index of the first set bit, starting from the
right. This means that shifting by the log base 2 leaves 1 bit of overlap, this
along with the XORing of the second part (`routeBC`) against `1` causes the
highest bit in the first part to be overwritten.


#### Unsplice

The inverse of the splice operation converts a full Route Label to a
representation which would be useful to a node along the path. That is to say
from routeAC and routeAB it derives routeBC.

```
routeAC =        0000000000000000000000000000000000110101010100011101110101011001
routeAB =        0000000000000000000000000000000000000000000001011101110101011001

routeBC = routeAC shifted left by the log base 2 of routeAB

routeBC          0000000000000000000000000000000000000000000000000000110101010100
```


#### RoutesThrough

Given two routes, it is possible to determine whether one route is an extension
of another one, this is similar to the reverse of the the splicing routine. To
determine whether routeAC "routes through" the node at the end of by routeAB,
one simply removes the most significant 1 in routeAB, trims down the left side
of routeAC so that both routes are the same length, and compares the results.

```
routeAC =        0000000000000000000000000000000000110101010100011101110101011001

routeAB =        0000000000000000000000000000000000000000000001011101110101011001

Trimmed to the same length:

routeAC'         0000000000000000000000000000000000000000000000011101110101011001
routeAB'         0000000000000000000000000000000000000000000000011101110101011001
```

Equality indicates routeAC routes through the node at the end of routeAB.


### Encoding Schemes

Because the conditions under which the switches operate may differ dramatically,
the actual Encoding Scheme is left as an implementation detail. Some switches
may be devices with 15 physical ports wherein a 4 bit fixed width Encoding
Scheme would be wise, other switches may be in wireless networks where the
number of reachable cjdns nodes, and thus the number of Interfaces may grow and
shrink. These devices may prefer a variable width encoding in order to save
Label space without sacrificing expandability. There are however a few
limitations placed upon encoding methods in order to allow the above
manipulations.


#### Self Interface Director

In order for Route Labels to be able to be spliced together, the most
significant bit in a Label must always be `1` so that we know where it ends.
Since every route ends with a Self Interface, the Director which represents the
Self Interface must always be encoded as `1` with 3 or more leading zeros.
Furthermore, a node must never send a packet with a Route Label for which the
highest 3 bits are not zero. This is important so that the reverse route data
applied by routers along the path is not mistaken for additional forward route.

Finally, a switch should alias any Director ending with `0001` to the Self
Interface Director. For example: a switch using a 6 bit fixed width Encoding
Scheme would have to alias `010001`, `100001` and `110001` to the Self Interface
Director `000001`. The reason for this is because an unsuspecting router might
splice a valid path which uses every bit of the label space such that the most
significant three bits of the entire Route Label are `0001`. In this case the
bits added by the first switch will be right up against the Self Interface
Director and could be mistaken for another forward Director.


#### Variable Width Encoding

If a switch implementation uses variable width encoding, it's obvious that some
Interfaces will get short Directors while other Interfaces will be stuck with
the longer Directors. Less obvious is what happens when a packet coming from a
"small" Interface is sent to a "big" Interface. The switch shifts off the big
Director leaving a big empty space on the left. To put only a small Director
in that space would not work because there would be unaccounted for space in the
reverse route which would cause a failure at the next switch in the path.

In order to make it work, small Interfaces need to be able to be represented
using big Directors. For any size, all smaller sizes need to be able to be
represented.

In the other direction, a packet coming from a big Interface with only a small
next Director must be dropped (and an error sent back) because the return route
simply cannot be represented. To prevent this problem, when a node on the far
end of a big Interface inquires about a node behind a small Interface, the first
Director in the Route Label must be converted by the router to the big form
before the packet is sent.

A still more subtle problem with variable width encoding is that a Label for the
route between nodeA to nodeB may be different depending on how one reached
nodeA. Since this would be a severe hindrance to efficient routing algorithms
using path inference, a node is required to *describe* (through inter-router
communication) how it encodes numbers.


#### Encoding Scheme Definition

In order to give routers the ability to chain paths from a graph of linked nodes
while still preserving Variable Width Encoding, a node is required to describe
its Encoding Scheme to other nodes and adhere to a few rules to make possible
the conversion of a Director to a wider bit width by other nodes.

The Encoding Scheme Definition consists of a array of representations of the
Encoding Forms allowed in that Encoding Scheme, each Encoding Form
representation having the following three fields:

* **prefixLen**: The number of bits in the Director Prefix. This is represented
on the wire as a 5 bit integer.

* **bitCount**: The number of bits in the Director, not including the Director
Prefix. This is represented on the wire as a 5 bit integer.

* **prefix**: The Director Prefix used in this Encoding Form, this is
represented on the wire using as many bits as are given in **prefixLen**. This
value must be the same as the prefix which will be seen in the Director in the
label but since it is opaque, no specific byte order is defined.

The Encoding Scheme Definition is represented on the wire as a concatenation
of Encoding Forms. Each form is represented in *reverse* the order given above
with **prefix** furthest to the left, followed by **bitCount** then
**prefixLen** furthest to the right. It is sent over the wire in *little endian*
byte order allowing the buffer to be read and written forward while the data is
unpacked from least significant bit to most significant bit.


#### Conversion between Encoding Forms

Just telling other nodes how numbers are encoded is not enough to allow
inference of paths. As routers chain together the Route Labels for paths
between different nodes, they need to *alter* the Encoding Form for Directors in
the Route Labels to avoid crafting a Route Label for which the reverse path is
not expressible.

The two types of alteration which need to be allowed are *extension* and
*truncation*. Given a route between nodeX and nodeY, a node must be able to
*extend* the first Director in that route by changing it from one of the forms
advertised by nodeX to another. This involves changing the Director Prefix and
then extending the non-prefix section of the first Director by adding zero bits
to the left side. *Truncation* is much the opposite, one would convert the
Director from a wider form to a narrower by changing the Director Prefix and
truncating zero bits from the left side.

In order to remain compatible with these optimizations, a switch must disregard
a change in the number of most significant zero bits in its Director, in the
case of multi-byte Directors this may influence byte order decisions. Obviously
a switch implementor must design their Encoding Scheme so that a Director is
unambiguous and cannot be confused with the least significant bits of the data
but since this is a requirement for a successful switch implementation, it goes
without saying.



### In Memory Representation

While the switch protocol is inherently linked to the underlying carrier, there
are certain expectations made by the protocols above the switch layer about how
a switch header will appear in memory.


                        1               2               3
        0 1 2 3 4 5 6 7 0 1 2 3 4 5 6 7 0 1 2 3 4 5 6 7 0 1 2 3 4 5 6 7
       +-+-+-+-+-+-+-+-+-+-+-+-+-+-+-+-+-+-+-+-+-+-+-+-+-+-+-+-+-+-+-+-+
     0 |                                                               |
       -                          Route Label                          -
     4 |                                                               |
       +-+-+-+-+-+-+-+-+-+-+-+-+-+-+-+-+-+-+-+-+-+-+-+-+-+-+-+-+-+-+-+-+
     8 |      Type     |                  Priority                     |
       +-+-+-+-+-+-+-+-+-+-+-+-+-+-+-+-+-+-+-+-+-+-+-+-+-+-+-+-+-+-+-+-+

The `Route Label` field unsurprisingly holds the 8 byte `Route Label`, the
`Type` field indicates the type of packet. Reserved packet types are `0` for
opaque data, and `1` for switch control messages (eg errors). The `Priority`
field is reserved for Quality of Service purposes, in the current implementation
it is always zero.


## The Router

A router has 3 functions, it periodically searches for things, responds to
searches, and forwards packets. When a router responds to a search, it responds
with nodes which it thinks will get closer to the destination. The responses
MUST NOT have addresses which are, in address space distance, further from the
responding node than the search target, and they MUST NOT have routes which
begin with the same interface as the route to the querying node. These two
simple rules provide that no search will ever go in circles and no route will
ever go down an interface, only to be bounced back. While the second rule can
only be enforced by the honor system, querying nodes MUST double check the first
rule. The node doing the searching adds the newly discovered nodes to their
routing table and to the search, then continues the search by asking them.

Upon receiving a search response containing one's own address, a node SHOULD
purge all entries from its table whose routes begin with that route. This will
control the proliferation of redundant routes.

The "address space distance" between any two given addresses is defined as the
of the result of the two addresses XOR'd against one another, rotated 64 bits,
then interpreted as a big endian integer. The so called "XOR metric" was
pioneered in the work on [Kademlia] DHT system and is used to forward a packet
to someone who probably knows the whole route to the destination. The 64 bit
rotation of the result is used to improve performance where the first bits of
the address is fixed to avoid collisions in the IPv6 space.

Adding nodes to the routing table from search responses is done by splicing the
route to the node which was asked with the route to the node in the response,
yielding a route to the final destination through them.

Router messages are sent as normal UDP/IPv6 packets except that their UDP source
and destination port numbers are zero and the hop limit (TTL) field in the IPv6
header is set to zero. Any packet which meets these characteristics is to be
considered a router message and any packet which doesn't is not. It is critical
that inter-router communications are themselves, not routed because it would
break the label splicing for search responses.

The content of the inter-router messages is [bEncoded][bEncode] dictionaries.
Routers send search queries which have a key called "q", and replies which
don't. Routers SHOULD reply to a message with a "q" entry but MUST NOT reply if
there is none, lest they reply to a reply. All messages have a transaction id
number, a sort of cookie made of a bencoded string containing arbitrary bytes
which must be reflected back in the reply. The most common query is a find node
or "fn" query. "fn" queries have a field called "tar" for the target address
which the node is looking for. Responses to "fn" queries have a field called "n"
which is a binary string containing the 32 byte public keys and 8 byte switch
labels for the responses.

Example fn query in JSON:

    {
        "q":    "fn",
        "tar":  "abcdefghhijklmno",
        "txid": "12345"
    }

Same query bEncoded as the routers use:

    d1:q2:fn3:tar16:abcdefghhijklmno4:txid5:12345e

Example fn reply in JSON:
NOTE: this reply only shows 2 nodes returned and is for illustration purposes
in most cases the number would be an implementation specific constant around 8.

    {
        "n": "cdefghijklmnopqrstuvwxyzabcdefghi1234567qponmlkjihgzyxwvutsrstuvwxyzabcde2345678"
        "txid": "12345"
    }

Same reply bEncoded

    d1:n80:cdefghijklmnopqrstuvwxyzabcdefghi1234567qponmlkjihgzyxwvutsrstuvwxyzabcde2345678e


The nodes in an fn reply are ordered from worst to best so the best answer is
the last entry in the reply.

Routers choose the node to forward a packet to in a similar way to how they
answer search queries. They select nodes from their routing table except in this
case the selection contains only one node. The packet is sent through the
CryptoAuth session corresponding to this node and the label for getting to it is
applied to the packet before sending to the switch. The "search target" for
forwarding a packet is the IPv6 destination address of the packet.


## The CryptoAuth

The CryptoAuth is a mechanism for wrapping interfaces, you supply it with an
interface and optionally a key, and it gives you a new interface which allows
you to send packets to someone who has that key. Like the rest of cjdns, it is
designed to function with best effort data transit. The CryptoAuth handshake
is based on piggybacking headers on top of regular data packets and while the
traffic in handshake packets is encrypted and authenticated, it is not secure
against replay attacks and has no forward secrecy if the private key is
compromised. The CryptoAuth header adds takes 120 bytes of overhead to the
packet, causing a fluctuating MTU.

There are 5 types of CryptoAuth header:

1. Connect To Me - Used to start a session without knowing the other node's key.
2. Hello Packet  - The first message in beginning a session.
3. Key Packet    - The second message in a session.
4. Data Packet   - A traffic packet with Poly1305 authentication.

All CryptoAuth headers are 120 bytes long except for the Data Packet header
which is 20 bytes. The first 4
bytes of any CryptoAuth header is a big endian number which is used to determine
its type, this is the so-called "Session State" number. If it is the inverse of
zero, it is a Connect To Me header, if it is zero, it is a Hello Packet, if one
or two, it is a Hello Packet or repeated Hello Packet, if it is three or four,
it is a Key Packet or repeated Key Packet. If it is any number larger than four,
it is a Data Packet.

Handshake packet structure:

                          1               2               3
          0 1 2 3 4 5 6 7 0 1 2 3 4 5 6 7 0 1 2 3 4 5 6 7 0 1 2 3 4 5 6 7
         +-+-+-+-+-+-+-+-+-+-+-+-+-+-+-+-+-+-+-+-+-+-+-+-+-+-+-+-+-+-+-+-+
       0 |                         Session State                         |
         +-+-+-+-+-+-+-+-+-+-+-+-+-+-+-+-+-+-+-+-+-+-+-+-+-+-+-+-+-+-+-+-+
       4 |                                                               |
         +                                                               +
       8 |                         Auth Challenge                        |
         +                                                               +
      12 |                                                               |
         +-+-+-+-+-+-+-+-+-+-+-+-+-+-+-+-+-+-+-+-+-+-+-+-+-+-+-+-+-+-+-+-+
      16 |                                                               |
         +                                                               +
      20 |                                                               |
         +                                                               +
      24 |                                                               |
         +                         Random Nonce                          +
      28 |                                                               |
         +                                                               +
      32 |                                                               |
         +                                                               +
      36 |                                                               |
         +-+-+-+-+-+-+-+-+-+-+-+-+-+-+-+-+-+-+-+-+-+-+-+-+-+-+-+-+-+-+-+-+
      40 |                                                               |
         +                                                               +
      44 |                                                               |
         +                                                               +
      48 |                                                               |
         +                                                               +
      52 |                                                               |
         +                     Permanent Public Key                      +
      56 |                                                               |
         +                                                               +
      60 |                                                               |
         +                                                               +
      64 |                                                               |
         +                                                               +
      68 |                                                               |
         +-+-+-+-+-+-+-+-+-+-+-+-+-+-+-+-+-+-+-+-+-+-+-+-+-+-+-+-+-+-+-+-+
      72 |                                                               |
         +                                                               +
      76 |                                                               |
         +                     Poly1305 Authenticator                    +
      80 |                                                               |
         +                                                               +
      84 |                                                               |
         +-+-+-+-+-+-+-+-+-+-+-+-+-+-+-+-+-+-+-+-+-+-+-+-+-+-+-+-+-+-+-+-+
      88 |                                                               |
         +                                                               +
      92 |                                                               |
         +                                                               +
      96 |                                                               |
         +                                                               +
     100 |                                                               |
         +          Encrypted/Authenticated Temporary Public Key         +
     104 |                                                               |
         +                                                               +
     108 |                                                               |
         +                                                               +
     112 |                                                               |
         +                                                               +
     116 |                                                               |
         +-+-+-+-+-+-+-+-+-+-+-+-+-+-+-+-+-+-+-+-+-+-+-+-+-+-+-+-+-+-+-+-+
         |                                                               |
         +        Variable Length Encrypted/Authenticated Content        +
         |                                                               |


### 1) Connect To Me Packet

If "Session State" is equal to the bitwise complement of zero, the sender is
requesting that the recipient begin a connection with him, this is done in cases
when the initiator of the connection does not know the key for the recipient.
If the entire header is not present the recipient MUST drop the packet silently,
the only field which is read in the packet is the "Permanent Public Key" field,
all others SHOULD be ignored, specifically, content MUST not be passed on
because it cannot be authenticated. The recipient of such a packet SHOULD send
back a "hello" packet if there is no established connection. If there is already
a connection over the interface, the recipient SHOULD NOT respond but MAY allow
the connection to time out faster.


### 2) Hello Packet

If the "Session State" field is equal to zero or one, the packet is a Hello
Packet or a repeated Hello Packet. If no connection is present, one MAY be
established and the recipient MAY send a Key Packet in response but it is
RECOMMENDED that he wait until he has data to send first. A node who has sent a
Hello Packet, has gotten no response and now wishes to send more data MUST send
that data as more (repeat) Hello Packets. The temporary public key and the
content are encrypted and authenticated using the permanent public keys of the
two nodes and "Random Nonce" in the header. The content and temporary key is
encrypted and authenticated using crypto_box_curve25519poly1305xsalsa20_afternm()
function, using the shared secret computed as described in the Authentication
field's section.


### 3) Key Packet

If the "Session State" field is equal to two or three, the packet is a Key
Packet. Key Packets are responses to Hello Packets and like Hello Packets, they
contain a temporary public key encrypted and authenticated along with the data.
Once a node receives a Key Packet it may begin sending data packets. A node who
has received a Hello Packet, sent a Key Packet, gotten no further response, and
now wishes to send more data MUST send that data as more (repeat) key packets.

The content and temporary key is encrypted and authenticated using
crypto_box_curve25519poly1305xsalsa20_afternm() function, using the shared
secret computed using crypto_box_curve25519poly1305xsalsa20_beforenm()
with one peer's temporary public key and the other peer's permament secret key.

It can be decrypted using crypto_box_curve25519poly1305xsalsa20_open_afternm(),
with the shared secret computed, which can be computed the same way.


### 4) Data Packet

The Data Packet is the default data packet. The first 4 bytes are used
as the nonce (see next paragraph), in this case it is a 24 byte nonce and
crypto_box_curve25519poly1305xsalsa20_afternm() is used to encrypt and
decrypt the data, using the shared secret computed using
crypto_box_curve25519poly1305xsalsa20_beforenm() with one peer's temporary
public key and the other peer's temporary secret key (both roles are
symmetrical and produce the same shared secret).

As crypto_box_curve25519poly1305xsalsa20_afternm() requires a 24-byte nonce, the
4-byte nonce is copied in a 24-byte array that is passed to the primitive.
The peer which sent the Key packet writes it in the first four bytes of the
array; and the other peer to the next four bytes.
This distinction is made so that packets from one peer can not be sent
back to this peer to make it believe it is from the other peer.

A peer should always send its nonce in increasing big-endian endian
order, otherwise they will be dropped by the Replay Protector of the
receiver if they are too much out of order.

#### ReplayProtector

When packet authentication is enabled, the packet is checked for replay attacks
<<<<<<< HEAD
(intentional or accidental) the replay protection method is to use a 32 bit
offset and a 64 bit bitfield to create a sliding window. When a packet comes in,
its nonce is compared to the offset, if it is less then the offset, it is
discarded. If when subtracted from the offset, the result is less than or equal
to 64, 1 is shifted left by the result, bitwise ANDed against the bitfield and
compared to zero, if it is not zero then the packet is a duplicate and is
discarded. If it is zero then it is OR'd against the bitfield to set the same
bit is set and the packet is passed along. If the result of subtraction is
greater than 64, 64 is subtracted from it, this result is added to the offset,
=======
(intentional or accidental) the replay protection method is to use a 4-byte
offset and a 64 bit bitfield to create a sliding window. When a packet comes in,
its nonce is compared to the offset, if it is less then the offset, it is
discarded. If when the offset is substracted from it, the result is less than or equal
to 64, 1 is shifted left by the result, bitwise ANDed against the bitfield and
compared to zero, if it is not zero then the packet is a duplicate and is
discarded. If it is zero then it is OR'd against the bitfield to set the same
bit is set and the packet is passed along. If the result of substraction is
greater than 64, 64 is substracted from it, this result is added to the offset,
>>>>>>> 9d9a94e4
the bitfield is shifted left by this amount, then the least significant bit in
the bitfield is set. This provides a secure protection against replay attacks and
accidentally duplicated packets EG: from 802.11 noise; but does not discard
packets that arrive slightly out of order.

This solution is limited in that packets which are more then 64 "slots" out of
order will be discarded. In some cases, this could be a benefit since in best
effort networking, never is often better than late.


### Authentication field:

This field allows a node to connect using a password or other shared secret,
the AuthType field specifies how the secret should be used to connect.

                       1               2               3
       0 1 2 3 4 5 6 7 0 1 2 3 4 5 6 7 0 1 2 3 4 5 6 7 0 1 2 3 4 5 6 7
      +-+-+-+-+-+-+-+-+-+-+-+-+-+-+-+-+-+-+-+-+-+-+-+-+-+-+-+-+-+-+-+-+
    0 |   AuthType    |                                               |
      +-+-+-+-+-+-+-+-+        AuthType Specific                      +
    4 |                                                               |
      +-+-+-+-+-+-+-+-+-+-+-+-+-+-+-+-+-+-+-+-+-+-+-+-+-+-+-+-+-+-+-+-+
    8 |                             Unused                            |
      +-+-+-+-+-+-+-+-+-+-+-+-+-+-+-+-+-+-+-+-+-+-+-+-+-+-+-+-+-+-+-+-+

The "AuthType Specific" field is specific to the authentication type.


#### AuthType Zero

AuthType Zero is no authentication at all. If the AuthType is set to zero, all
AuthType Specific fields are disregarded and SHOULD be set to random numbers.

This AuthType is the one used in Key packets.


#### AuthType One

AuthType One is a SHA-256 based authentication method.

                       1               2               3
       0 1 2 3 4 5 6 7 0 1 2 3 4 5 6 7 0 1 2 3 4 5 6 7 0 1 2 3 4 5 6 7
      +-+-+-+-+-+-+-+-+-+-+-+-+-+-+-+-+-+-+-+-+-+-+-+-+-+-+-+-+-+-+-+-+
    0 |   Auth Type   |                                               |
      +-+-+-+-+-+-+-+-+           Hash Code                           +
    4 |                                                               |
      +-+-+-+-+-+-+-+-+-+-+-+-+-+-+-+-+-+-+-+-+-+-+-+-+-+-+-+-+-+-+-+-+
    8 |                             Unused                            |
      +-+-+-+-+-+-+-+-+-+-+-+-+-+-+-+-+-+-+-+-+-+-+-+-+-+-+-+-+-+-+-+-+

With AuthType One, the shared secret (password) is hashed once and the result is
appended to the 32 byte output from scalar multiplication of the curve25519 keys
these 64 bytes are hashed again with SHA-256 to make the symmetric key to be
used for the session. It is also hashed a second time and the result copied over
the first 8 bytes of the authentication header before the AuthType field is set.
The effect being that the "Hash Code" field contains bytes 2 through 8 the hash
of the hash of the password (counting indexes from 1). This is used as a sort
of username so that the other end knows which password to try using in the
handshake.

AuthType Two is prefered to this method because it may be harder to crack
(does not leak bytes of the value computing from the password).

##### AuthType Two

AuthType Two is similar to AuthType One, except that bytes 2 to 8 of the Hash
Code are bytes 2 to 8 of the SHA-256 hash of a login, which is known by the
received of the packet to be associated with the password used for making
the symmetric secret.


## Pulling It All Together

The journey of a packet begins at the user interface device (TUN or similar).
The user sends an IPv6 packet which comes in to the TUN device and enters the
engine, it is checked to make sure its source and destination addresses are
valid and then a router lookup is made on the destination address. cjdns
addresses are the first 16 bytes of the SHA-512 of the SHA-512 of the public
key. All addresses must begin with the byte `0xFC` otherwise they are invalid,
generating a key is done by brute force key generation until the result of the
double SHA-512 begins with `0xFC`.

After the router lookup, the node compares the destination address to the
address of the next router, if they are the same, the inner layer of
encryption is skipped. Assuming they are different, the IPv6 header is copied
to a safe place and a CryptoAuth session is selected for the destination
address, or created if there is none, and the packet content is passed through
it. The IPv6 header is re-applied on top of the CryptoAuth header for the
content, the packet length field in the IPv6 header is notably *not* altered to
reflect the headers which are now under it.

The packet is now ready to send to the selected router. For sending the packet
to the router, a CryptoAuth session is selected for the router's address and
the packet, from IPv6 header down, is passed through it. A switch header is
applied to the resulting encrypted structure and it is sent down to the switch
for routing.

The switch takes the packet and sends it to a network module which uses yet
another CryptoAuth session to encipher and authenticate the packet from the
switch header down. The resulting data is packaged in a network packet and sent
to the switch at the next node.

Upon receiving the packet, the next node sends the packet through its
CryptoAuth session thus revealing the switch header and it sends the packet to
its switch. The switch most likely will send the packet out to another endpoint
as per the dictate of the packet label but may send it to its router, eventually
the node for which the packet is destine will receive it.

The router, upon receiving the packet will examine it to see if it appears to be
a CryptoAuth Connect To Me packet, Hello packet, or Key packet. If it is one of
these, it will insert the IPv6 address, as derived from the public key in the
header, into a hashtable so it can be looked up by the switch label. Otherwise
it will do a lookup. If the Address cannot be found in its hashtable, it will
try asking the router if it knows of a node by that label and if all fails, the
packet will be dropped.

From the IPv6 address, it will lookup the CryptoAuth session or create one if
necessary, then pass the opaque data through the CryptoAuth session to get the
decrypted IPv6 header.

If the source address for the packet is the same as the double SHA-512 of the
public key for the router from which it came, it's assumed to have no inner
layer of encryption and it is written to the TUN device as it is. If its source
address is different, it is passed back through a CryptoAuth session as selected
based on the source IPv6 address. The IPv6 header is then moved up to meet the
content (into the place where the CryptoAuth header had been) and the final
packet is written out to the TUN device.

![illustration](https://github.com/cjdelisle/cjdns/raw/master/doc/CjdnsModules.png)


[OSLR]: http://tools.ietf.org/html/rfc3626

[HSLS]: http://www.ir.bbn.com/documents/techmemos/TM1301.pdf

[BATMAN]: http://en.wikipedia.org/wiki/B.A.T.M.A.N.

[1]: http://www.cert.org/tech_tips/denial_of_service.html

[2]: http://www.verisigninc.com/assets/whitepaper-ddos-threat-forrester.pdf "DDoS: A Threat You Can’t Afford To Ignore"

[LISP]: http://lisp.cisco.com/

[Bitcoin]: http://www.bitcoin.org/ "BitCoin: a decentralized electronic cash system using peer-to-peer networking, digital signatures and cryptographic proof to enable irreversible payments between parties without relying on trust."

[Namecoin]: http://dot-bit.org/Main_Page "Namecoin: a peer-to-peer generic name/value datastore system based on Bitcoin technology (a decentralized cryptocurrency)."

[IPSEC]: http://en.wikipedia.org/wiki/IPsec "IPsec: a protocol suite for securing Internet Protocol (IP) communications by authenticating and encrypting each IP packet of a communication session. IPsec also includes protocols for establishing mutual authentication between agents at the beginning of the session and negotiation of cryptographic keys to be used during the session."

[DNSSEC]: http://en.wikipedia.org/wiki/Domain_Name_System_Security_Extensions "A suite of Internet Engineering Task Force (IETF) specifications for securing certain kinds of information provided by the Domain Name System (DNS) as used on Internet Protocol (IP) networks. It is a set of extensions to DNS which provide to DNS clients (resolvers) origin authentication of DNS data, authenticated denial of existence, and data integrity, but not availability or confidentiality."

[DNS]: https://en.wikipedia.org/wiki/Domain_Name_System "A hierarchical distributed naming system for computers, services, or any resource connected to the Internet or a private network. It associates various information with domain names assigned to each of the participating entities. Most importantly, it translates domain names meaningful to humans into the numerical identifiers associated with networking equipment for the purpose of locating and addressing these devices worldwide."

[P2P]: http://en.wikipedia.org/wiki/Peer-to-peer "Peer-to-peer (P2P) computing or networking is a distributed application architecture that partitions tasks or workloads among peers. Peers are equally privileged, equipotent participants in the application. They are said to form a peer-to-peer network of nodes."

[Internet]: http://en.wikipedia.org/wiki/Internet "A global system of interconnected computer networks that use the standard Internet protocol suite (TCP/IP) to serve billions of users worldwide. It is a network of networks that consists of millions of private, public, academic, business, and government networks, of local to global scope, that are linked by a broad array of electronic, wireless and optical networking technologies."

[DDoS]: http://en.wikipedia.org/wiki/Denial-of-service_attack "An attempt to make a computer or network resource unavailable to its intended users. Although the means to carry out, motives for, and targets of a DoS attack may vary, it generally consists of the concerted efforts of a person, or multiple people to prevent an Internet site or service from functioning efficiently or at all, temporarily or indefinitely."

[bEncode]: http://en.wikipedia.org/wiki/Bencode "The encoding used by the peer-to-peer file sharing system BitTorrent for storing and transmitting loosely structured data."

[DHT]: http://en.wikipedia.org/wiki/Distributed_hash_table "A class of a decentralized distributed system that provides a lookup service similar to a hash table; (key, value) pairs are stored in a DHT, and any participating node can efficiently retrieve the value associated with a given key. Responsibility for maintaining the mapping from keys to values is distributed among the nodes, in such a way that a change in the set of participants causes a minimal amount of disruption. This allows a DHT to scale to extremely large numbers of nodes and to handle continual node arrivals, departures, and failures."

[BitTorrent]: http://en.wikipedia.org/wiki/BitTorrent_(protocol) "A peer-to-peer file sharing protocol used for distributing large amounts of data over the Internet. "

[Kademlia]: http://pdos.csail.mit.edu/~petar/papers/maymounkov-kademlia-lncs.pdf<|MERGE_RESOLUTION|>--- conflicted
+++ resolved
@@ -769,27 +769,15 @@
 #### ReplayProtector
 
 When packet authentication is enabled, the packet is checked for replay attacks
-<<<<<<< HEAD
-(intentional or accidental) the replay protection method is to use a 32 bit
+(intentional or accidental) the replay protection method is to use a 4-byte
 offset and a 64 bit bitfield to create a sliding window. When a packet comes in,
 its nonce is compared to the offset, if it is less then the offset, it is
-discarded. If when subtracted from the offset, the result is less than or equal
+discarded. If when the offset is subtracted from it, the result is less than or equal
 to 64, 1 is shifted left by the result, bitwise ANDed against the bitfield and
 compared to zero, if it is not zero then the packet is a duplicate and is
 discarded. If it is zero then it is OR'd against the bitfield to set the same
 bit is set and the packet is passed along. If the result of subtraction is
 greater than 64, 64 is subtracted from it, this result is added to the offset,
-=======
-(intentional or accidental) the replay protection method is to use a 4-byte
-offset and a 64 bit bitfield to create a sliding window. When a packet comes in,
-its nonce is compared to the offset, if it is less then the offset, it is
-discarded. If when the offset is substracted from it, the result is less than or equal
-to 64, 1 is shifted left by the result, bitwise ANDed against the bitfield and
-compared to zero, if it is not zero then the packet is a duplicate and is
-discarded. If it is zero then it is OR'd against the bitfield to set the same
-bit is set and the packet is passed along. If the result of substraction is
-greater than 64, 64 is substracted from it, this result is added to the offset,
->>>>>>> 9d9a94e4
 the bitfield is shifted left by this amount, then the least significant bit in
 the bitfield is set. This provides a secure protection against replay attacks and
 accidentally duplicated packets EG: from 802.11 noise; but does not discard
