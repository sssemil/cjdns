/* vim: set expandtab ts=4 sw=4: */
/*
 * You may redistribute this program and/or modify it under the terms of
 * the GNU General Public License as published by the Free Software Foundation,
 * either version 3 of the License, or (at your option) any later version.
 *
 * This program is distributed in the hope that it will be useful,
 * but WITHOUT ANY WARRANTY; without even the implied warranty of
 * MERCHANTABILITY or FITNESS FOR A PARTICULAR PURPOSE.  See the
 * GNU General Public License for more details.
 *
 * You should have received a copy of the GNU General Public License
 * along with this program.  If not, see <http://www.gnu.org/licenses/>.
 */
#include "crypto/random/Random.h"
#include "dht/Address.h"
#include "dht/dhtcore/Janitor.h"
#include "dht/dhtcore/Node.h"
#include "dht/dhtcore/NodeList.h"
#include "dht/dhtcore/RumorMill.h"
#include "dht/dhtcore/RouterModule.h"
#include "dht/dhtcore/SearchRunner.h"
#include "dht/dhtcore/ReplySerializer.h"
#include "benc/Object.h"
#include "memory/Allocator.h"
#include "util/AddrTools.h"
#include "util/AverageRoller.h"
#include "util/Bits.h"
#include "util/events/EventBase.h"
#include "util/Hex.h"
#include "util/events/Timeout.h"
#include "util/events/Time.h"

#include "util/platform/libc/string.h"
#include <stdint.h>
#include <stdbool.h>

#define MAX_SEARCHES 10

/**
 * The goal of this is to run searches in the local area of this node.
 * it searches for hashes every localMaintainenceSearchPeriod milliseconds.
 * it runs searches by picking hashes at random, if a hash is chosen and there is a
 * non-zero-reach node which services that space, it stops. This way it will run many
 * searches early on but as the number of known nodes increases, it begins to taper off.
 */
struct Janitor
{
    struct RouterModule* routerModule;

    struct NodeStore* nodeStore;

    struct SearchRunner* searchRunner;

    struct RumorMill* rumorMill;

    struct Timeout* timeout;

    struct Log* logger;

    uint64_t globalMaintainenceMilliseconds;
    uint64_t timeOfNextGlobalMaintainence;

    uint64_t localMaintainenceMilliseconds;

    struct Allocator* allocator;

    uint64_t timeOfNextSearchRepeat;
    uint64_t searchRepeatMilliseconds;

    struct EventBase* eventBase;
    struct Random* rand;

    /** Number of concurrent searches taking place. */
    int searches;

    // Used to keep dht healthy
    uint8_t keyspaceMaintainenceCounter;
    uint8_t keyspaceHoleDepthCounter;

    Identity
};

struct Janitor_Search
{
    struct Janitor* janitor;

    struct Address best;

    uint8_t target[16];

    struct Allocator* alloc;

    Identity
};

static void responseCallback(struct RouterModule_Promise* promise,
                             uint32_t lagMilliseconds,
                             struct Address* from,
                             Dict* result)
{
    struct Janitor_Search* search = Identity_check((struct Janitor_Search*)promise->userData);
    if (from) {
        Bits_memcpyConst(&search->best, from, sizeof(struct Address));
        return;
    }

    search->janitor->searches--;

    if (!search->best.path) {
        Log_debug(search->janitor->logger, "Search completed with no nodes found");
    }
    Allocator_free(search->alloc);
}

static void search(uint8_t target[16], struct Janitor* janitor)
{
    if (janitor->searches >= MAX_SEARCHES) {
        Log_debug(janitor->logger, "Skipping search because 20 are in progress");
        return;
    }
    #ifdef Log_DEBUG
        uint8_t targetStr[40];
        AddrTools_printIp(targetStr, target);
        Log_debug(janitor->logger, "Beginning search for [%s]", targetStr);
    #endif

    struct Allocator* searchAlloc = Allocator_child(janitor->allocator);
    struct RouterModule_Promise* rp =
        SearchRunner_search(target, janitor->searchRunner, searchAlloc);

    if (!rp) {
        Log_debug(janitor->logger, "SearchRunner_search() returned NULL, probably full.");
        Allocator_free(searchAlloc);
        return;
    }

    janitor->searches++;

    struct Janitor_Search* search = Allocator_clone(rp->alloc, (&(struct Janitor_Search) {
        .janitor = janitor,
        .alloc = searchAlloc,
    }));
    Identity_set(search);
    Bits_memcpyConst(search->target, target, 16);

    rp->callback = responseCallback;
    rp->userData = search;
}

static void searchNoDupe(uint8_t target[Address_SEARCH_TARGET_SIZE], struct Janitor* janitor)
{
    // See if we're already searching for this address.
    struct Allocator* seachListAlloc = Allocator_child(janitor->allocator);
    struct SearchRunner_SearchData* searchData;
    for (int i = 0; i < SearchRunner_DEFAULT_MAX_CONCURRENT_SEARCHES; i++) {
        searchData = SearchRunner_showActiveSearch(janitor->searchRunner,
                                                   i,
                                                   seachListAlloc);
        if (!searchData) { continue; }
        if (!Bits_memcmp(searchData->target, target, Address_SEARCH_TARGET_SIZE)) {
            // Already have a search going for this address, so nothing to do.
            Allocator_free(seachListAlloc);
            return;
        }
    }
    Allocator_free(seachListAlloc);

    // There's no search running for this address, so we start one.
    search(target, janitor);
    #ifdef Log_DEBUG
        uint8_t addrStr[40];
        AddrTools_printIp(addrStr, target);
        Log_debug(janitor->logger, "No active search for [%s], starting one.", addrStr);
    #endif
}

static void peersResponseCallback(struct RouterModule_Promise* promise,
                                  uint32_t lagMilliseconds,
                                  struct Address* from,
                                  Dict* result)
{
    struct Janitor* janitor = Identity_check((struct Janitor*)promise->userData);
    if (!from) { return; }
    struct Address_List* addresses =
        ReplySerializer_parse(from, result, janitor->logger, promise->alloc);

    for (int i = 0; addresses && i < addresses->length; i++) {
        struct Node_Two* nn = NodeStore_nodeForPath(janitor->nodeStore, addresses->elems[i].path);
        if (!nn) {
            addresses->elems[i].path = NodeStore_optimizePath(janitor->nodeStore,
                                                              addresses->elems[i].path);
            RumorMill_addNode(janitor->rumorMill, &addresses->elems[i]);
        } else if (!Address_isSameIp(&addresses->elems[i], &nn->address)) {
            #ifdef Log_INFO
                uint8_t oldAddr[60];
                uint8_t newAddr[60];
                Address_print(oldAddr, &nn->address);
                Address_print(newAddr, &addresses->elems[i]);
                Log_info(janitor->logger, "Change of address [%s] -> [%s]", oldAddr, newAddr);
                Address_print(newAddr, from);
                Log_info(janitor->logger, "Apparently [%s] has renumbered it's switch", newAddr);
            #endif
            struct Node_Two* parent = NodeStore_nodeForAddr(janitor->nodeStore, from->ip6.bytes);
            struct Node_Link* link = NodeStore_nextLink(parent, NULL);
            do {
                struct Node_Link* nextLink = NodeStore_nextLink(parent, link);
                NodeStore_unlinkNodes(janitor->nodeStore, link);
                link = nextLink;
            } while (link);

            // restart from the beginning...
            i = 0;
        }
    }
}

static void checkPeers(struct Janitor* janitor, struct Node_Two* n)
{
    // Lets check for non-one-hop links at each node along the path between us and this node.
    uint64_t path = n->address.path;

    struct Node_Link* link = NULL;

    for (;;) {
        link = NodeStore_firstHopInPath(janitor->nodeStore, path, &path, link);
        if (!link) { return; }
        if (link->parent == janitor->nodeStore->selfNode) { continue; }

        struct Node_Link* l = NULL;
        do {
            l = NodeStore_nextLink(link->child, l);
            if (l && (!Node_isOneHopLink(l) || Node_getReach(link->parent) == 0)) {
                struct RouterModule_Promise* rp =
                    RouterModule_getPeers(&link->parent->address, l->cannonicalLabel, 0,
                                          janitor->routerModule, janitor->allocator);
                rp->callback = peersResponseCallback;
                rp->userData = janitor;
                // Only send max 1 getPeers req per second.
                return;
            }
        } while (l);
    }
}

/**
 * For a Distributed Hash Table to work, each node must know a valid next hop in the search,
 * if such a thing exists.
 *
 * In a Kademlia DHT, can be done by organizing nodes into k-buckets. These are collections
 * of k nodes for which the first n bits of your node IDs match. Among other things, k-buckets
 * allow a node to identify holes in their lookup table and fill them. If the nth bucket is empty,
 * it means your node knows of no valid next hop for any key matching the first n bits of your
 * address and differing in bit n+1.
 *
 * Without going to the trouble of organizing nodes in the buckets, this function iterates
 * bitwise over keyspace, to identify the same kind of routing holes.
 * It then dispatches a search for the first (largest) such hole in keyspace that it finds.
 */
static void plugLargestKeyspaceHole(struct Janitor* janitor, bool force)
{
    struct Address addr = *janitor->nodeStore->selfAddress;

    int byte = 0;
    int bit = 0;
    uint8_t holeDepth = 0;
    for (uint8_t i = 0; i < 128 ; i++) {
        // Bitwise walk across keyspace
        if (63 < i && i < 72) {
            // We want to leave the 0xfc alone
            continue;
        }

        // Figure out which bit of the address to flip for this step in keyspace.
        // This looks ugly because of the rot64 done in distance calculations.
        if (i < 64) { byte = 8 + (i/8); }
        else        { byte = (i/8) - 8; }
        bit = (i % 8);

        // Flip that bit.
        addr.ip6.bytes[byte] = addr.ip6.bytes[byte] ^ (0x80 >> bit);

        // See if we know a valid next hop.
        struct Node_Two* n = RouterModule_lookup(addr.ip6.bytes, janitor->routerModule);

        if (n) {
            //We do know a valid next hop, so flip the bit back and continue.
            addr.ip6.bytes[byte] = addr.ip6.bytes[byte] ^ (0x80 >> bit);
            continue;
        }

        // We found a hole! Exit loop and let the search trigger.
        holeDepth = i;
        break;
    }

    // Search for a node that satisfies the address requirements to fill the hole.
    if (holeDepth != janitor->keyspaceHoleDepthCounter || force) {
        Log_debug(janitor->logger, "Setting keyspaceHoleDepthCounter [%u]", holeDepth);
        janitor->keyspaceHoleDepthCounter = holeDepth;
        searchNoDupe(addr.ip6.bytes, janitor);
    }
}

// Counterpart to plugLargestKeyspaceHole, used to refresh reach of known routes with a search.
// This also finds redundant routes for that area of keyspace, which helps the DHT some.
static void keyspaceMaintainence(struct Janitor* janitor)
{
    struct Address addr = *janitor->nodeStore->selfAddress;

    int byte = 0;
    int bit = 0;

    // Restart cycle if we've already finished it.
    if (janitor->keyspaceMaintainenceCounter > 127) {
        janitor->keyspaceMaintainenceCounter = 0;
    }
    for (;janitor->keyspaceMaintainenceCounter < 128;
          janitor->keyspaceMaintainenceCounter++) {

        // Just to make referring to this thing quicker
        int i = janitor->keyspaceMaintainenceCounter;

        if (63 < i && i < 72) {
            // We want to leave the 0xfc alone
            continue;
        }

        // Figure out which bit of the address to flip for this step in keyspace.
        // This looks ugly because of the rot64 done in distance calculations.
        if (i < 64) { byte = 8 + (i/8); }
        else        { byte = (i/8) - 8; }
        bit = (i % 8);

        // Flip that bit.
        addr.ip6.bytes[byte] = addr.ip6.bytes[byte] ^ (0x80 >> bit);

        // See if we know a valid next hop.
        struct Node_Two* n = RouterModule_lookup(addr.ip6.bytes, janitor->routerModule);

        if (n) {
            // Start the next search 1 step further into keyspace.
            janitor->keyspaceMaintainenceCounter = i+1;
            break;
        }

        // Clean up address and move further into keyspace.
        addr.ip6.bytes[byte] = addr.ip6.bytes[byte] ^ (0x80 >> bit);
        continue;
    }

    // Search for a node that satisfies the address requirements to fill the hole.
    // Should end up self-searching in the event that we're all the way through keyspace.
    searchNoDupe(addr.ip6.bytes, janitor);

}

<<<<<<< HEAD
=======
static void peersResponseCallback(struct RouterModule_Promise* promise,
                                  uint32_t lagMilliseconds,
                                  struct Address* from,
                                  Dict* result)
{
    struct Janitor* janitor = Identity_check((struct Janitor*)promise->userData);
    if (!from) { return; }
    struct Address_List* addresses =
        ReplySerializer_parse(from, result, janitor->logger, promise->alloc);

    struct Node_Two* parent = NodeStore_nodeForAddr(janitor->nodeStore, from->ip6.bytes);
    if (!parent) { return; }
    int loopCount = 0;
    for (int i = 0; addresses && i < addresses->length; i++) {
        struct Node_Two* nn = NodeStore_nodeForPath(janitor->nodeStore, addresses->elems[i].path);
        if (!nn) {
            addresses->elems[i].path = NodeStore_optimizePath(janitor->nodeStore,
                                                              addresses->elems[i].path);
            RumorMill_addNode(janitor->rumorMill, &addresses->elems[i]);
        } else if (!Address_isSameIp(&addresses->elems[i], &nn->address)) {
            #ifdef Log_INFO
                uint8_t newAddr[60];
                Address_print(newAddr, from);
                Log_info(janitor->logger, "Apparently [%s] has renumbered it's switch", newAddr);
            #endif
            struct Node_Link* link = NodeStore_nextLink(parent, NULL);
            while (link) {
                struct Node_Link* nextLink = NodeStore_nextLink(parent, link);
                NodeStore_unlinkNodes(janitor->nodeStore, link);
                link = nextLink;
                // restart from the beginning...
                i = 0;
                Assert_true(!loopCount++);
            }
        }
    }
}

static void checkPeers(struct Janitor* janitor, struct Node_Two* n)
{
    // Lets check for non-one-hop links at each node along the path between us and this node.
    uint64_t path = n->address.path;

    struct Node_Link* link = NULL;

    for (;;) {
        link = NodeStore_firstHopInPath(janitor->nodeStore, path, &path, link);
        if (!link) { return; }
        if (link->parent == janitor->nodeStore->selfNode) { continue; }

        struct Node_Link* l = NULL;
        do {
            l = NodeStore_nextLink(link->child, l);
            if (l && (!Node_isOneHopLink(l) || Node_getReach(link->parent) == 0)) {
                struct RouterModule_Promise* rp =
                    RouterModule_getPeers(&link->parent->address, l->cannonicalLabel, 0,
                                          janitor->routerModule, janitor->allocator);
                rp->callback = peersResponseCallback;
                rp->userData = janitor;
                // Only send max 1 getPeers req per second.
                return;
            }
        } while (l);
    }
}

>>>>>>> 5ba8335c
static void maintanenceCycle(void* vcontext)
{
    struct Janitor* const janitor = Identity_check((struct Janitor*) vcontext);

    uint64_t now = Time_currentTimeMilliseconds(janitor->eventBase);

    uint64_t nextTimeout = (janitor->localMaintainenceMilliseconds / 2);
    nextTimeout += Random_uint32(janitor->rand) % (nextTimeout * 2);
    Timeout_resetTimeout(janitor->timeout, nextTimeout);

    if (janitor->nodeStore->nodeCount == 0 && janitor->rumorMill->count == 0) {
        if (now > janitor->timeOfNextGlobalMaintainence) {
            Log_warn(janitor->logger,
                     "No nodes in routing table, check network connection and configuration.");
            janitor->timeOfNextGlobalMaintainence += janitor->globalMaintainenceMilliseconds;
        }
        return;
    }

    struct Address addr = { .protocolVersion = 0 };

    // ping a node from the ping queue
    if (RumorMill_getNode(janitor->rumorMill, &addr)) {
        addr.path = NodeStore_optimizePath(janitor->nodeStore, addr.path);
        if (NodeStore_optimizePath_INVALID != addr.path) {
            struct RouterModule_Promise* rp =
                RouterModule_getPeers(&addr,
                                      Random_uint32(janitor->rand),
                                      0,
                                      janitor->routerModule,
                                      janitor->allocator);
            rp->callback = peersResponseCallback;
            rp->userData = janitor;

            #ifdef Log_DEBUG
                uint8_t addrStr[60];
                Address_print(addrStr, &addr);
                Log_debug(janitor->logger, "Pinging possible node [%s] from RumorMill", addrStr);
            #endif
        }
    }

    // random search
    Random_bytes(janitor->rand, addr.ip6.bytes, 16);
    // Make this a valid address.
    addr.ip6.bytes[0] = 0xfc;

    struct Node_Two* n = RouterModule_lookup(addr.ip6.bytes, janitor->routerModule);

    // If the best next node doesn't exist or has 0 reach, run a local maintenance search.
    if (n == NULL || Node_getReach(n) == 0) {
        //search(addr.ip6.bytes, janitor);
        plugLargestKeyspaceHole(janitor, true);
        return;

    } else {
        checkPeers(janitor, n);
    }

    plugLargestKeyspaceHole(janitor, false);

    Log_debug(janitor->logger,
              "Global Mean Response Time: %u nodes [%d] links [%d]",
              RouterModule_globalMeanResponseTime(janitor->routerModule),
              janitor->nodeStore->nodeCount,
              janitor->nodeStore->linkCount);

    if (now > janitor->timeOfNextGlobalMaintainence) {
        //search(addr.ip6.bytes, janitor);
        plugLargestKeyspaceHole(janitor, true);
        keyspaceMaintainence(janitor);
        janitor->timeOfNextGlobalMaintainence += janitor->globalMaintainenceMilliseconds;
    }
}

struct Janitor* Janitor_new(uint64_t localMaintainenceMilliseconds,
                            uint64_t globalMaintainenceMilliseconds,
                            struct RouterModule* routerModule,
                            struct NodeStore* nodeStore,
                            struct SearchRunner* searchRunner,
                            struct RumorMill* rumorMill,
                            struct Log* logger,
                            struct Allocator* allocator,
                            struct EventBase* eventBase,
                            struct Random* rand)
{
    struct Allocator* alloc = Allocator_child(allocator);
    struct Janitor* janitor = Allocator_clone(alloc, (&(struct Janitor) {
        .eventBase = eventBase,
        .routerModule = routerModule,
        .nodeStore = nodeStore,
        .searchRunner = searchRunner,
        .rumorMill = rumorMill,
        .logger = logger,
        .globalMaintainenceMilliseconds = globalMaintainenceMilliseconds,
        .localMaintainenceMilliseconds = localMaintainenceMilliseconds,
        .keyspaceMaintainenceCounter = 0,
        .keyspaceHoleDepthCounter = 0,
        .allocator = alloc,
        .rand = rand
    }));
    Identity_set(janitor);

    janitor->timeOfNextGlobalMaintainence = Time_currentTimeMilliseconds(eventBase);

    janitor->timeout = Timeout_setTimeout(maintanenceCycle,
                                          janitor,
                                          localMaintainenceMilliseconds,
                                          eventBase,
                                          alloc);

    return janitor;
}<|MERGE_RESOLUTION|>--- conflicted
+++ resolved
@@ -185,188 +185,6 @@
     struct Address_List* addresses =
         ReplySerializer_parse(from, result, janitor->logger, promise->alloc);
 
-    for (int i = 0; addresses && i < addresses->length; i++) {
-        struct Node_Two* nn = NodeStore_nodeForPath(janitor->nodeStore, addresses->elems[i].path);
-        if (!nn) {
-            addresses->elems[i].path = NodeStore_optimizePath(janitor->nodeStore,
-                                                              addresses->elems[i].path);
-            RumorMill_addNode(janitor->rumorMill, &addresses->elems[i]);
-        } else if (!Address_isSameIp(&addresses->elems[i], &nn->address)) {
-            #ifdef Log_INFO
-                uint8_t oldAddr[60];
-                uint8_t newAddr[60];
-                Address_print(oldAddr, &nn->address);
-                Address_print(newAddr, &addresses->elems[i]);
-                Log_info(janitor->logger, "Change of address [%s] -> [%s]", oldAddr, newAddr);
-                Address_print(newAddr, from);
-                Log_info(janitor->logger, "Apparently [%s] has renumbered it's switch", newAddr);
-            #endif
-            struct Node_Two* parent = NodeStore_nodeForAddr(janitor->nodeStore, from->ip6.bytes);
-            struct Node_Link* link = NodeStore_nextLink(parent, NULL);
-            do {
-                struct Node_Link* nextLink = NodeStore_nextLink(parent, link);
-                NodeStore_unlinkNodes(janitor->nodeStore, link);
-                link = nextLink;
-            } while (link);
-
-            // restart from the beginning...
-            i = 0;
-        }
-    }
-}
-
-static void checkPeers(struct Janitor* janitor, struct Node_Two* n)
-{
-    // Lets check for non-one-hop links at each node along the path between us and this node.
-    uint64_t path = n->address.path;
-
-    struct Node_Link* link = NULL;
-
-    for (;;) {
-        link = NodeStore_firstHopInPath(janitor->nodeStore, path, &path, link);
-        if (!link) { return; }
-        if (link->parent == janitor->nodeStore->selfNode) { continue; }
-
-        struct Node_Link* l = NULL;
-        do {
-            l = NodeStore_nextLink(link->child, l);
-            if (l && (!Node_isOneHopLink(l) || Node_getReach(link->parent) == 0)) {
-                struct RouterModule_Promise* rp =
-                    RouterModule_getPeers(&link->parent->address, l->cannonicalLabel, 0,
-                                          janitor->routerModule, janitor->allocator);
-                rp->callback = peersResponseCallback;
-                rp->userData = janitor;
-                // Only send max 1 getPeers req per second.
-                return;
-            }
-        } while (l);
-    }
-}
-
-/**
- * For a Distributed Hash Table to work, each node must know a valid next hop in the search,
- * if such a thing exists.
- *
- * In a Kademlia DHT, can be done by organizing nodes into k-buckets. These are collections
- * of k nodes for which the first n bits of your node IDs match. Among other things, k-buckets
- * allow a node to identify holes in their lookup table and fill them. If the nth bucket is empty,
- * it means your node knows of no valid next hop for any key matching the first n bits of your
- * address and differing in bit n+1.
- *
- * Without going to the trouble of organizing nodes in the buckets, this function iterates
- * bitwise over keyspace, to identify the same kind of routing holes.
- * It then dispatches a search for the first (largest) such hole in keyspace that it finds.
- */
-static void plugLargestKeyspaceHole(struct Janitor* janitor, bool force)
-{
-    struct Address addr = *janitor->nodeStore->selfAddress;
-
-    int byte = 0;
-    int bit = 0;
-    uint8_t holeDepth = 0;
-    for (uint8_t i = 0; i < 128 ; i++) {
-        // Bitwise walk across keyspace
-        if (63 < i && i < 72) {
-            // We want to leave the 0xfc alone
-            continue;
-        }
-
-        // Figure out which bit of the address to flip for this step in keyspace.
-        // This looks ugly because of the rot64 done in distance calculations.
-        if (i < 64) { byte = 8 + (i/8); }
-        else        { byte = (i/8) - 8; }
-        bit = (i % 8);
-
-        // Flip that bit.
-        addr.ip6.bytes[byte] = addr.ip6.bytes[byte] ^ (0x80 >> bit);
-
-        // See if we know a valid next hop.
-        struct Node_Two* n = RouterModule_lookup(addr.ip6.bytes, janitor->routerModule);
-
-        if (n) {
-            //We do know a valid next hop, so flip the bit back and continue.
-            addr.ip6.bytes[byte] = addr.ip6.bytes[byte] ^ (0x80 >> bit);
-            continue;
-        }
-
-        // We found a hole! Exit loop and let the search trigger.
-        holeDepth = i;
-        break;
-    }
-
-    // Search for a node that satisfies the address requirements to fill the hole.
-    if (holeDepth != janitor->keyspaceHoleDepthCounter || force) {
-        Log_debug(janitor->logger, "Setting keyspaceHoleDepthCounter [%u]", holeDepth);
-        janitor->keyspaceHoleDepthCounter = holeDepth;
-        searchNoDupe(addr.ip6.bytes, janitor);
-    }
-}
-
-// Counterpart to plugLargestKeyspaceHole, used to refresh reach of known routes with a search.
-// This also finds redundant routes for that area of keyspace, which helps the DHT some.
-static void keyspaceMaintainence(struct Janitor* janitor)
-{
-    struct Address addr = *janitor->nodeStore->selfAddress;
-
-    int byte = 0;
-    int bit = 0;
-
-    // Restart cycle if we've already finished it.
-    if (janitor->keyspaceMaintainenceCounter > 127) {
-        janitor->keyspaceMaintainenceCounter = 0;
-    }
-    for (;janitor->keyspaceMaintainenceCounter < 128;
-          janitor->keyspaceMaintainenceCounter++) {
-
-        // Just to make referring to this thing quicker
-        int i = janitor->keyspaceMaintainenceCounter;
-
-        if (63 < i && i < 72) {
-            // We want to leave the 0xfc alone
-            continue;
-        }
-
-        // Figure out which bit of the address to flip for this step in keyspace.
-        // This looks ugly because of the rot64 done in distance calculations.
-        if (i < 64) { byte = 8 + (i/8); }
-        else        { byte = (i/8) - 8; }
-        bit = (i % 8);
-
-        // Flip that bit.
-        addr.ip6.bytes[byte] = addr.ip6.bytes[byte] ^ (0x80 >> bit);
-
-        // See if we know a valid next hop.
-        struct Node_Two* n = RouterModule_lookup(addr.ip6.bytes, janitor->routerModule);
-
-        if (n) {
-            // Start the next search 1 step further into keyspace.
-            janitor->keyspaceMaintainenceCounter = i+1;
-            break;
-        }
-
-        // Clean up address and move further into keyspace.
-        addr.ip6.bytes[byte] = addr.ip6.bytes[byte] ^ (0x80 >> bit);
-        continue;
-    }
-
-    // Search for a node that satisfies the address requirements to fill the hole.
-    // Should end up self-searching in the event that we're all the way through keyspace.
-    searchNoDupe(addr.ip6.bytes, janitor);
-
-}
-
-<<<<<<< HEAD
-=======
-static void peersResponseCallback(struct RouterModule_Promise* promise,
-                                  uint32_t lagMilliseconds,
-                                  struct Address* from,
-                                  Dict* result)
-{
-    struct Janitor* janitor = Identity_check((struct Janitor*)promise->userData);
-    if (!from) { return; }
-    struct Address_List* addresses =
-        ReplySerializer_parse(from, result, janitor->logger, promise->alloc);
-
     struct Node_Two* parent = NodeStore_nodeForAddr(janitor->nodeStore, from->ip6.bytes);
     if (!parent) { return; }
     int loopCount = 0;
@@ -423,7 +241,118 @@
     }
 }
 
->>>>>>> 5ba8335c
+/**
+ * For a Distributed Hash Table to work, each node must know a valid next hop in the search,
+ * if such a thing exists.
+ *
+ * In a Kademlia DHT, can be done by organizing nodes into k-buckets. These are collections
+ * of k nodes for which the first n bits of your node IDs match. Among other things, k-buckets
+ * allow a node to identify holes in their lookup table and fill them. If the nth bucket is empty,
+ * it means your node knows of no valid next hop for any key matching the first n bits of your
+ * address and differing in bit n+1.
+ *
+ * Without going to the trouble of organizing nodes in the buckets, this function iterates
+ * bitwise over keyspace, to identify the same kind of routing holes.
+ * It then dispatches a search for the first (largest) such hole in keyspace that it finds.
+ */
+static void plugLargestKeyspaceHole(struct Janitor* janitor, bool force)
+{
+    struct Address addr = *janitor->nodeStore->selfAddress;
+
+    int byte = 0;
+    int bit = 0;
+    uint8_t holeDepth = 0;
+    for (uint8_t i = 0; i < 128 ; i++) {
+        // Bitwise walk across keyspace
+        if (63 < i && i < 72) {
+            // We want to leave the 0xfc alone
+            continue;
+        }
+
+        // Figure out which bit of the address to flip for this step in keyspace.
+        // This looks ugly because of the rot64 done in distance calculations.
+        if (i < 64) { byte = 8 + (i/8); }
+        else        { byte = (i/8) - 8; }
+        bit = (i % 8);
+
+        // Flip that bit.
+        addr.ip6.bytes[byte] = addr.ip6.bytes[byte] ^ (0x80 >> bit);
+
+        // See if we know a valid next hop.
+        struct Node_Two* n = RouterModule_lookup(addr.ip6.bytes, janitor->routerModule);
+
+        if (n) {
+            //We do know a valid next hop, so flip the bit back and continue.
+            addr.ip6.bytes[byte] = addr.ip6.bytes[byte] ^ (0x80 >> bit);
+            continue;
+        }
+
+        // We found a hole! Exit loop and let the search trigger.
+        holeDepth = i;
+        break;
+    }
+
+    // Search for a node that satisfies the address requirements to fill the hole.
+    if (holeDepth != janitor->keyspaceHoleDepthCounter || force) {
+        Log_debug(janitor->logger, "Setting keyspaceHoleDepthCounter [%u]", holeDepth);
+        janitor->keyspaceHoleDepthCounter = holeDepth;
+        searchNoDupe(addr.ip6.bytes, janitor);
+    }
+}
+
+// Counterpart to plugLargestKeyspaceHole, used to refresh reach of known routes with a search.
+// This also finds redundant routes for that area of keyspace, which helps the DHT some.
+static void keyspaceMaintainence(struct Janitor* janitor)
+{
+    struct Address addr = *janitor->nodeStore->selfAddress;
+
+    int byte = 0;
+    int bit = 0;
+
+    // Restart cycle if we've already finished it.
+    if (janitor->keyspaceMaintainenceCounter > 127) {
+        janitor->keyspaceMaintainenceCounter = 0;
+    }
+    for (;janitor->keyspaceMaintainenceCounter < 128;
+          janitor->keyspaceMaintainenceCounter++) {
+
+        // Just to make referring to this thing quicker
+        int i = janitor->keyspaceMaintainenceCounter;
+
+        if (63 < i && i < 72) {
+            // We want to leave the 0xfc alone
+            continue;
+        }
+
+        // Figure out which bit of the address to flip for this step in keyspace.
+        // This looks ugly because of the rot64 done in distance calculations.
+        if (i < 64) { byte = 8 + (i/8); }
+        else        { byte = (i/8) - 8; }
+        bit = (i % 8);
+
+        // Flip that bit.
+        addr.ip6.bytes[byte] = addr.ip6.bytes[byte] ^ (0x80 >> bit);
+
+        // See if we know a valid next hop.
+        struct Node_Two* n = RouterModule_lookup(addr.ip6.bytes, janitor->routerModule);
+
+        if (n) {
+            // Start the next search 1 step further into keyspace.
+            janitor->keyspaceMaintainenceCounter = i+1;
+            break;
+        }
+
+        // Clean up address and move further into keyspace.
+        addr.ip6.bytes[byte] = addr.ip6.bytes[byte] ^ (0x80 >> bit);
+        continue;
+    }
+
+    // Search for a node that satisfies the address requirements to fill the hole.
+    // Should end up self-searching in the event that we're all the way through keyspace.
+    searchNoDupe(addr.ip6.bytes, janitor);
+
+}
+
 static void maintanenceCycle(void* vcontext)
 {
     struct Janitor* const janitor = Identity_check((struct Janitor*) vcontext);
