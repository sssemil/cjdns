/* vim: set expandtab ts=4 sw=4: */
/*
 * You may redistribute this program and/or modify it under the terms of
 * the GNU General Public License as published by the Free Software Foundation,
 * either version 3 of the License, or (at your option) any later version.
 *
 * This program is distributed in the hope that it will be useful,
 * but WITHOUT ANY WARRANTY; without even the implied warranty of
 * MERCHANTABILITY or FITNESS FOR A PARTICULAR PURPOSE.  See the
 * GNU General Public License for more details.
 *
 * You should have received a copy of the GNU General Public License
 * along with this program.  If not, see <http://www.gnu.org/licenses/>.
 */
#include "benc/String.h"
#include "benc/Dict.h"
#include "benc/List.h"
#include "benc/Int.h"
#include "benc/serialization/standard/BencMessageWriter.h"
#include "benc/serialization/standard/BencMessageReader.h"
#include "crypto/random/Random.h"
#include "exception/Jmp.h"
#include "interface/tuntap/TUNMessageType.h"
#include "memory/Allocator.h"
#include "tunnel/IpTunnel.h"
#include "tunnel/RouteGen.h"
#include "crypto/AddressCalc.h"
#include "util/platform/netdev/NetDev.h"
#include "util/Checksum.h"
#include "util/AddrTools.h"
#include "util/events/EventBase.h"
#include "util/Identity.h"
#include "util/events/Timeout.h"
#include "util/Defined.h"
#include "util/Escape.h"
#include "wire/Error.h"
#include "wire/Headers.h"
#include "wire/Ethernet.h"
#include "wire/DataHeader.h"

#include <stddef.h>

struct IpTunnel_pvt
{
    struct IpTunnel pub;

    struct Allocator* allocator;
    struct Log* logger;

    uint32_t connectionCapacity;

    /** An always incrementing number which represents the connections. */
    uint32_t nextConnectionNumber;

    /** The name of the TUN interface so that ip addresses can be added. */
    String* ifName;

    /**
     * Every 10 seconds check for connections which the other end has
     * not provided ip addresses and send more requests.
     */
    struct Timeout* timeout;
    struct Random* rand;

    /** For verifying the integrity of the structure. */
    Identity
};

static struct IpTunnel_Connection* newConnection(bool isOutgoing, struct IpTunnel_pvt* context)
{
    if (context->pub.connectionList.count == context->connectionCapacity) {
        uint32_t newSize = (context->connectionCapacity + 4) * sizeof(struct IpTunnel_Connection);
        context->pub.connectionList.connections =
            Allocator_realloc(context->allocator, context->pub.connectionList.connections, newSize);
        context->connectionCapacity += 4;
    }
    struct IpTunnel_Connection* conn =
        &context->pub.connectionList.connections[context->pub.connectionList.count];

    // If it's an incoming connection, it must be lower on the list than any outgoing connections.
    if (!isOutgoing) {
        for (int i = (int)context->pub.connectionList.count - 1; i >= 0; i--) {
            if (!context->pub.connectionList.connections[i].isOutgoing
                && conn != &context->pub.connectionList.connections[i + 1])
            {
                Bits_memcpy(conn,
                                 &context->pub.connectionList.connections[i + 1],
                                 sizeof(struct IpTunnel_Connection));
                conn = &context->pub.connectionList.connections[i + 1];
            }
        }
    }

    context->pub.connectionList.count++;

    Bits_memset(conn, 0, sizeof(struct IpTunnel_Connection));
    conn->number = context->nextConnectionNumber++;
    conn->isOutgoing = isOutgoing;

    // if there are 2 billion calls, die.
    Assert_true(context->nextConnectionNumber < (UINT32_MAX >> 1));

    return conn;
}

static struct IpTunnel_Connection* connectionByPubKey(uint8_t pubKey[32],
                                                      struct IpTunnel_pvt* context)
{
    for (int i = 0; i < (int)context->pub.connectionList.count; i++) {
        struct IpTunnel_Connection* conn = &context->pub.connectionList.connections[i];
        if (!Bits_memcmp(pubKey, conn->routeHeader.publicKey, 32)) {
            return conn;
        }
    }
    return NULL;
}

/**
 * Allow another node to tunnel IPv4 and/or ICANN IPv6 through this node.
 *
 * @param publicKeyOfAuthorizedNode the key for the node which will be allowed to connect.
 * @param ip6Addr the IPv6 address which the node will be issued or NULL.
 * @param ip6Prefix the IPv6 netmask/prefix length.
 * @param ip4Addr the IPv4 address which the node will be issued or NULL.
 * @param ip4Prefix the IPv4 netmask/prefix length.
 * @param tunnel the IpTunnel.
 * @return an connection number which is usable with IpTunnel_remove().
 */
int IpTunnel_allowConnection(uint8_t publicKeyOfAuthorizedNode[32],
                             struct Sockaddr* ip6Addr,
                             uint8_t ip6Prefix,
<<<<<<< HEAD
                             uint8_t ip6Alloc,
                             struct Sockaddr* ip4Addr,
                             uint8_t ip4Prefix,
                             uint8_t ip4Alloc,
=======
                             struct Sockaddr* ip4Addr,
                             uint8_t ip4Prefix,
>>>>>>> 59a9da4d
                             struct IpTunnel* tunnel)
{
    struct IpTunnel_pvt* context = Identity_check((struct IpTunnel_pvt*)tunnel);

    Log_debug(context->logger, "IPv4 Prefix to allow: %d", ip4Prefix);

    uint8_t* ip6Address = NULL;
    uint8_t* ip4Address = NULL;
    if (ip6Addr) {
        Sockaddr_getAddress(ip6Addr, &ip6Address);
    }
    if (ip4Addr) {
        Sockaddr_getAddress(ip4Addr, &ip4Address);
    }

    struct IpTunnel_Connection* conn = newConnection(false, context);
    Bits_memcpy(conn->routeHeader.publicKey, publicKeyOfAuthorizedNode, 32);
    AddressCalc_addressForPublicKey(conn->routeHeader.ip6, publicKeyOfAuthorizedNode);
    if (ip4Address) {
        Bits_memcpy(conn->connectionIp4, ip4Address, 4);
        conn->connectionIp4Prefix = ip4Prefix;
        conn->connectionIp4Alloc = ip4Alloc;
        Assert_true(ip4Alloc);
    }
<<<<<<< HEAD

=======
>>>>>>> 59a9da4d
    if (ip6Address) {
        Bits_memcpy(conn->connectionIp6, ip6Address, 16);
        conn->connectionIp6Prefix = ip6Prefix;
        conn->connectionIp6Alloc = ip6Alloc;
        Assert_true(ip6Alloc);
    }
<<<<<<< HEAD

=======
>>>>>>> 59a9da4d
    return conn->number;
}

static Iface_DEFUN sendToNode(struct Message* message,
                              struct IpTunnel_Connection* connection,
                              struct IpTunnel_pvt* context)
{
    Message_push(message, NULL, DataHeader_SIZE, NULL);
    struct DataHeader* dh = (struct DataHeader*) message->bytes;
    DataHeader_setContentType(dh, ContentType_IPTUN);
    DataHeader_setVersion(dh, DataHeader_CURRENT_VERSION);
    Message_push(message, &connection->routeHeader, RouteHeader_SIZE, NULL);
    return Iface_next(&context->pub.nodeInterface, message);
}

static void sendControlMessage(Dict* dict,
                               struct IpTunnel_Connection* connection,
                               struct Allocator* requestAlloc,
                               struct IpTunnel_pvt* context)
{
    struct Message* msg = Message_new(0, 1024, requestAlloc);
    BencMessageWriter_write(dict, msg, NULL);

    int length = msg->length;

    // do UDP header.
    Message_shift(msg, Headers_UDPHeader_SIZE, NULL);
    struct Headers_UDPHeader* uh = (struct Headers_UDPHeader*) msg->bytes;
    uh->srcPort_be = 0;
    uh->destPort_be = 0;
    uh->length_be = Endian_hostToBigEndian16(length);
    uh->checksum_be = 0;

    uint16_t payloadLength = msg->length;

    Message_shift(msg, Headers_IP6Header_SIZE, NULL);
    struct Headers_IP6Header* header = (struct Headers_IP6Header*) msg->bytes;
    header->versionClassAndFlowLabel = 0;
    header->flowLabelLow_be = 0;
    header->nextHeader = 17;
    header->hopLimit = 0;
    header->payloadLength_be = Endian_hostToBigEndian16(payloadLength);
    Headers_setIpVersion(header);

    // zero the source and dest addresses.
    Bits_memset(header->sourceAddr, 0, 32);

    uh->checksum_be = Checksum_udpIp6(header->sourceAddr,
                                      (uint8_t*) uh,
                                      msg->length - Headers_IP6Header_SIZE);

    Iface_CALL(sendToNode, msg, connection, context);
}

static void requestAddresses(struct IpTunnel_Connection* conn, struct IpTunnel_pvt* context)
{
    if (Defined(Log_DEBUG)) {
        uint8_t addr[40];
        AddrTools_printIp(addr, conn->routeHeader.ip6);
        Log_debug(context->logger, "Requesting addresses from [%s] for connection [%d]",
                  addr, conn->number);
    }

    int number = conn->number;
    Dict d = Dict_CONST(
        String_CONST("q"), String_OBJ(String_CONST("IpTunnel_getAddresses")), Dict_CONST(
        String_CONST("txid"), String_OBJ((&(String){ .len = 4, .bytes = (char*)&number })),
        NULL
    ));
    struct Allocator* msgAlloc = Allocator_child(context->allocator);
    sendControlMessage(&d, conn, msgAlloc, context);
    Allocator_free(msgAlloc);
}

/**
 * Connect to another node and get IPv4 and/or IPv6 addresses from it.
 *
 * @param publicKeyOfNodeToConnectTo the key for the node to connect to.
 * @param tunnel the IpTunnel.
 * @return an connection number which is usable with IpTunnel_remove().
 */
int IpTunnel_connectTo(uint8_t publicKeyOfNodeToConnectTo[32], struct IpTunnel* tunnel)
{
    struct IpTunnel_pvt* context = Identity_check((struct IpTunnel_pvt*)tunnel);

    struct IpTunnel_Connection* conn = newConnection(true, context);
    Bits_memcpy(conn->routeHeader.publicKey, publicKeyOfNodeToConnectTo, 32);
    AddressCalc_addressForPublicKey(conn->routeHeader.ip6, publicKeyOfNodeToConnectTo);

    if (Defined(Log_DEBUG)) {
        uint8_t addr[40];
        AddrTools_printIp(addr, conn->routeHeader.ip6);
        Log_debug(context->logger, "Trying to connect to [%s]", addr);
    }

    requestAddresses(conn, context);

    return conn->number;
}

/**
 * Disconnect from a node or remove authorization to connect.
 *
 * @param connection the connection to remove.
 * @param tunnel the IpTunnel.
 */
int IpTunnel_removeConnection(int connectionNumber, struct IpTunnel* tunnel)
{
    //struct IpTunnel_pvt* context = Identity_check((struct IpTunnel_pvt*)tunnel);

    return 0;
}

static bool isControlMessageInvalid(struct Message* message, struct IpTunnel_pvt* context)
{
    struct Headers_IP6Header* header = (struct Headers_IP6Header*) message->bytes;
    uint16_t length = Endian_bigEndianToHost16(header->payloadLength_be);
    if (header->nextHeader != 17 || message->length < length + Headers_IP6Header_SIZE) {
        Log_warn(context->logger, "Invalid IPv6 packet (not UDP or length field too big)");
        return true;
    }

    Message_shift(message, -Headers_IP6Header_SIZE, NULL);
    struct Headers_UDPHeader* udp = (struct Headers_UDPHeader*) message->bytes;

    if (Checksum_udpIp6(header->sourceAddr, message->bytes, length)) {
        Log_warn(context->logger, "Checksum mismatch");
        return true;
    }

    length -= Headers_UDPHeader_SIZE;
    if (Endian_bigEndianToHost16(udp->length_be) != length
        || udp->srcPort_be != 0
        || udp->destPort_be != 0)
    {
        Log_warn(context->logger, "Invalid UDP packet (length mismatch or wrong ports)");
        return true;
    }

    Message_shift(message, -Headers_UDPHeader_SIZE, NULL);

    message->length = length;
    return false;
}

static Iface_DEFUN requestForAddresses(Dict* request,
                                       struct IpTunnel_Connection* conn,
                                       struct Allocator* requestAlloc,
                                       struct IpTunnel_pvt* context)
{
    if (Defined(Log_DEBUG)) {
        uint8_t addr[40];
        AddrTools_printIp(addr, conn->routeHeader.ip6);
        Log_debug(context->logger, "Got request for addresses from [%s]", addr);
    }

    if (conn->isOutgoing) {
        Log_warn(context->logger, "got request for addresses from outgoing connection");
        return 0;
    }
    Dict* addresses = Dict_new(requestAlloc);
    bool noAddresses = true;
    if (!Bits_isZero(conn->connectionIp6, 16)) {
        Dict_putString(addresses,
                       String_CONST("ip6"),
                       String_newBinary((char*)conn->connectionIp6, 16, requestAlloc),
                       requestAlloc);
        Dict_putInt(addresses,
                    String_CONST("ip6Prefix"), (int64_t)conn->connectionIp6Prefix,
                    requestAlloc);
<<<<<<< HEAD
        Dict_putInt(addresses,
                    String_CONST("ip6Alloc"), (int64_t)conn->connectionIp6Alloc,
                    requestAlloc);
=======
>>>>>>> 59a9da4d
        noAddresses = false;
    }
    if (!Bits_isZero(conn->connectionIp4, 4)) {
        Dict_putString(addresses,
                       String_CONST("ip4"),
                       String_newBinary((char*)conn->connectionIp4, 4, requestAlloc),
                       requestAlloc);
        Dict_putInt(addresses,
                    String_CONST("ip4Prefix"), (int64_t)conn->connectionIp4Prefix,
                    requestAlloc);
<<<<<<< HEAD
        Dict_putInt(addresses,
                    String_CONST("ip4Alloc"), (int64_t)conn->connectionIp4Alloc,
                    requestAlloc);
=======
>>>>>>> 59a9da4d
        noAddresses = false;
    }
    if (noAddresses) {
        Log_warn(context->logger, "no addresses to provide");
        return 0;
    }

    Dict* msg = Dict_new(requestAlloc);
    Dict_putDict(msg, String_CONST("addresses"), addresses, requestAlloc);

    String* txid = Dict_getString(request, String_CONST("txid"));
    if (txid) {
        Dict_putString(msg, String_CONST("txid"), txid, requestAlloc);
    }

    sendControlMessage(msg, conn, requestAlloc, context);
    return 0;
}

<<<<<<< HEAD
static void addAddress(char* printedAddr, uint8_t prefixLen,
                       uint8_t allocSize, struct IpTunnel_pvt* ctx)
=======
static void addAddress(char* printedAddr, uint8_t prefixLen, struct IpTunnel_pvt* ctx)
>>>>>>> 59a9da4d
{
    if (!ctx->ifName) {
        Log_error(ctx->logger, "Failed to set IP address because TUN interface is not setup");
        return;
    }
    struct Sockaddr_storage ss;
    if (Sockaddr_parse(printedAddr, &ss)) {
        Log_error(ctx->logger, "Invalid ip, setting ip address on TUN");
        return;
    }
    bool installRoute = false;
    if (Sockaddr_getFamily(&ss.addr) == Sockaddr_AF_INET) {
        installRoute = (prefixLen < 32);
    } else if (Sockaddr_getFamily(&ss.addr) == Sockaddr_AF_INET6) {
        installRoute = (prefixLen < 128);
    } else {
        Assert_failure("bad address family");
    }
    struct Jmp j;
    Jmp_try(j) {
<<<<<<< HEAD
        NetDev_addAddress(ctx->ifName->bytes, &ss.addr, allocSize, ctx->logger, &j.handler);
        if (installRoute) {
            NetDev_addRoute(ctx->ifName->bytes, &ss.addr, prefixLen, ctx->logger, &j.handler);
        }
=======
        NetDev_addAddress(ctx->ifName->bytes, &ss.addr, prefixLen, ctx->logger, &j.handler);
>>>>>>> 59a9da4d
    } Jmp_catch {
        Log_error(ctx->logger, "Error setting ip address on TUN [%s]", j.message);
    }
}

static Iface_DEFUN incomingAddresses(Dict* d,
                                     struct IpTunnel_Connection* conn,
                                     struct Allocator* alloc,
                                     struct IpTunnel_pvt* context)
{
    if (!conn->isOutgoing) {
        Log_warn(context->logger, "got offer of addresses from incoming connection");
        return 0;
    }

    String* txid = Dict_getString(d, String_CONST("txid"));
    if (!txid || txid->len != 4) {
        Log_info(context->logger, "missing or wrong length txid");
        return 0;
    }

    int number;
    Bits_memcpy(&number, txid->bytes, 4);
    if (number < 0 || number >= (int)context->nextConnectionNumber) {
        Log_info(context->logger, "txid out of range");
        return 0;
    }

    if (number != conn->number) {
        for (int i = 0; i < (int)context->pub.connectionList.count; i++) {
            if (context->pub.connectionList.connections[i].number == number) {
                if (Bits_memcmp(conn->routeHeader.publicKey,
                                context->pub.connectionList.connections[i].routeHeader.publicKey,
                                32))
                {
                    Log_info(context->logger, "txid doesn't match origin");
                    return 0;
                } else {
                    conn = &context->pub.connectionList.connections[i];
                }
            }
        }
    }

    Dict* addresses = Dict_getDict(d, String_CONST("addresses"));

    String* ip4 = Dict_getString(addresses, String_CONST("ip4"));
    int64_t* ip4Prefix = Dict_getInt(addresses, String_CONST("ip4Prefix"));
<<<<<<< HEAD
    int64_t* ip4Alloc = Dict_getInt(addresses, String_CONST("ip4Alloc"));
=======
>>>>>>> 59a9da4d
    if (ip4 && ip4->len == 4) {
        Bits_memcpy(conn->connectionIp4, ip4->bytes, 4);

        if (ip4Prefix && *ip4Prefix >= 0 && *ip4Prefix <= 32) {
            conn->connectionIp4Prefix = (uint8_t) *ip4Prefix;
        } else {
            conn->connectionIp4Prefix = 32;
        }
<<<<<<< HEAD
        if (ip4Alloc && *ip4Alloc >= 0 && *ip4Alloc <= 32) {
            conn->connectionIp4Alloc = (uint8_t) *ip4Alloc;
        } else {
            conn->connectionIp4Alloc = 32;
        }
=======
>>>>>>> 59a9da4d

        struct Sockaddr* sa = Sockaddr_clone(Sockaddr_LOOPBACK, alloc);
        uint8_t* addrBytes = NULL;
        Sockaddr_getAddress(sa, &addrBytes);
        Bits_memcpy(addrBytes, ip4->bytes, 4);
        char* printedAddr = Sockaddr_print(sa, alloc);

        Log_info(context->logger, "Got issued address [%s/%d:%d] for connection [%d]",
                 printedAddr, conn->connectionIp4Alloc, conn->connectionIp4Prefix, conn->number);

<<<<<<< HEAD
        addAddress(printedAddr, conn->connectionIp4Prefix, conn->connectionIp4Alloc, context);
=======
        addAddress(printedAddr, conn->connectionIp4Prefix, context);
>>>>>>> 59a9da4d
    }

    String* ip6 = Dict_getString(addresses, String_CONST("ip6"));
    int64_t* ip6Prefix = Dict_getInt(addresses, String_CONST("ip6Prefix"));
<<<<<<< HEAD
    int64_t* ip6Alloc = Dict_getInt(addresses, String_CONST("ip6Alloc"));
=======
>>>>>>> 59a9da4d
    if (ip6 && ip6->len == 16) {
        Bits_memcpy(conn->connectionIp6, ip6->bytes, 16);

        if (ip6Prefix && *ip6Prefix >= 0 && *ip6Prefix <= 128) {
            conn->connectionIp6Prefix = (uint8_t) *ip6Prefix;
        } else {
            conn->connectionIp6Prefix = 128;
        }

<<<<<<< HEAD
        if (ip6Alloc && *ip6Alloc >= 0 && *ip6Alloc <= 128) {
            conn->connectionIp6Alloc = (uint8_t) *ip6Alloc;
        } else {
            conn->connectionIp6Alloc = 128;
=======
        if (Defined(Darwin) && conn->connectionIp6Prefix < 3) {
            // Apple doesn't handle prefix length of 0 properly. 3 covers
            // all IPv6 unicast space.
            conn->connectionIp6Prefix = 3;
>>>>>>> 59a9da4d
        }

        struct Sockaddr* sa = Sockaddr_clone(Sockaddr_LOOPBACK6, alloc);
        uint8_t* addrBytes = NULL;
        Sockaddr_getAddress(sa, &addrBytes);
        Bits_memcpy(addrBytes, ip6->bytes, 16);
        char* printedAddr = Sockaddr_print(sa, alloc);

        Log_info(context->logger, "Got issued address block [%s/%d:%d] for connection [%d]",
                 printedAddr, conn->connectionIp6Alloc, conn->connectionIp6Prefix, conn->number);

<<<<<<< HEAD
        addAddress(printedAddr, conn->connectionIp6Prefix, conn->connectionIp6Alloc, context);
=======
        addAddress(printedAddr, conn->connectionIp6Prefix, context);
>>>>>>> 59a9da4d
    }
    return 0;
}

static Iface_DEFUN incomingControlMessage(struct Message* message,
                                          struct IpTunnel_Connection* conn,
                                          struct IpTunnel_pvt* context)
{
    if (Defined(Log_DEBUG)) {
        uint8_t addr[40];
        AddrTools_printIp(addr, conn->routeHeader.ip6);
        Log_debug(context->logger, "Got incoming message from [%s]", addr);
    }

    // This aligns the message on the content.
    if (isControlMessageInvalid(message, context)) {
        return 0;
    }

    Log_debug(context->logger, "Message content [%s]",
        Escape_getEscaped(message->bytes, message->length, message->alloc));

    struct Allocator* alloc = Allocator_child(message->alloc);

    Dict* d = NULL;
    char* err = BencMessageReader_readNoExcept(message, alloc, &d);
    if (err) {
        Log_info(context->logger, "Failed to parse message [%s]", err);
        return 0;
    }

    if (Dict_getDict(d, String_CONST("addresses"))) {
        return incomingAddresses(d, conn, alloc, context);
    }
    if (String_equals(String_CONST("IpTunnel_getAddresses"),
                      Dict_getString(d, String_CONST("q"))))
    {
        return requestForAddresses(d, conn, alloc, context);
    }
    Log_warn(context->logger, "Message which is unhandled");
    return 0;
}

#define GET64(buffer) \
    (__extension__ ({                                               \
        Assert_true(!((long)(buffer) % 4));                         \
        uint64_t x = (uint64_t) (((uint32_t*)(buffer))[0]) << 32;   \
        x |= ((uint32_t*)(buffer))[1];                              \
        Endian_bigEndianToHost64(x);                                \
    }))

#define GET32(buffer) \
    (__extension__ ({                                               \
        Assert_true(!((long)(buffer) % 4));                         \
        uint32_t x = (((uint32_t*)(buffer))[0]);                    \
        Endian_bigEndianToHost32(x);                                \
    }))

static bool prefixMatches6(uint8_t* addressA, uint8_t* refAddr, uint8_t prefixLen)
{
    if (!prefixLen) {
        Assert_true(Bits_isZero(refAddr, 16));
        return false;
    }
    Assert_true(prefixLen && prefixLen <= 128);
    uint64_t a0 = GET64(addressA);
    uint64_t b0 = GET64(refAddr);
    if (prefixLen <= 64) {
        return !( (a0 ^ b0) >> (64 - prefixLen) );
    }
    uint64_t a1 = GET64(addressA + 8);
    uint64_t b1 = GET64(refAddr + 8);
    return !( (a0 ^ b0) | ((a1 ^ b1) >> (128 - prefixLen)) );
}

static bool prefixMatches4(uint8_t* addressA, uint8_t* refAddr, uint32_t prefixLen)
{
    if (!prefixLen) {
        Assert_true(Bits_isZero(refAddr, 4));
        return false;
    }
    Assert_true(prefixLen && prefixLen <= 32);
    uint32_t a = GET32(addressA);
    uint32_t b = GET32(refAddr);
    return !((a ^ b) >> (32 - prefixLen));
}

static bool isValidAddress4(uint8_t sourceAndDestIp4[8],
                            bool isFromTun,
                            struct IpTunnel_Connection* conn)
{
    uint8_t* compareAddr = (isFromTun)
        ? ((conn->isOutgoing) ? sourceAndDestIp4 : &sourceAndDestIp4[4])
        : ((conn->isOutgoing) ? &sourceAndDestIp4[4] : sourceAndDestIp4);
    return prefixMatches4(compareAddr, conn->connectionIp4, conn->connectionIp4Alloc);
}

static bool isValidAddress6(uint8_t sourceAndDestIp6[32],
                            bool isFromTun,
                            struct IpTunnel_Connection* conn)
{
    if (sourceAndDestIp6[0] == 0xfc || sourceAndDestIp6[16] == 0xfc) { return false; }
    uint8_t* compareAddr = (isFromTun)
        ? ((conn->isOutgoing) ? sourceAndDestIp6 : &sourceAndDestIp6[16])
        : ((conn->isOutgoing) ? &sourceAndDestIp6[16] : sourceAndDestIp6);
    return prefixMatches6(compareAddr, conn->connectionIp6, conn->connectionIp6Alloc);
}

static struct IpTunnel_Connection* findConnection(uint8_t sourceAndDestIp6[32],
                                                  uint8_t sourceAndDestIp4[8],
                                                  bool isFromTun,
                                                  struct IpTunnel_pvt* context)
{
    for (int i = 0; i < (int)context->pub.connectionList.count; i++) {
        struct IpTunnel_Connection* conn = &context->pub.connectionList.connections[i];
        if (sourceAndDestIp6 && isValidAddress6(sourceAndDestIp6, isFromTun, conn)) {
            return conn;
        }
        if (sourceAndDestIp4 && isValidAddress4(sourceAndDestIp4, isFromTun, conn)) {
            return conn;
        }
    }
    return NULL;
}

static Iface_DEFUN incomingFromTun(struct Message* message, struct Iface* tunIf)
{
    struct IpTunnel_pvt* context = Identity_check((struct IpTunnel_pvt*)tunIf);

    if (message->length < 20) {
        Log_debug(context->logger, "DROP runt");
    }

    struct IpTunnel_Connection* conn = NULL;
    if (!context->pub.connectionList.connections) {
        // No connections authorized, fall through to "unrecognized address"
    } else if (message->length > 40 && Headers_getIpVersion(message->bytes) == 6) {
        struct Headers_IP6Header* header = (struct Headers_IP6Header*) message->bytes;
        conn = findConnection(header->sourceAddr, NULL, true, context);
    } else if (message->length > 20 && Headers_getIpVersion(message->bytes) == 4) {
        struct Headers_IP4Header* header = (struct Headers_IP4Header*) message->bytes;
        conn = findConnection(NULL, header->sourceAddr, true, context);
    } else {
        Log_info(context->logger, "Message of unknown type from TUN");
        return 0;
    }

    if (!conn) {
        Log_info(context->logger, "Message with unrecognized address from TUN");
        return 0;
    }

    return sendToNode(message, conn, context);
}

static Iface_DEFUN ip6FromNode(struct Message* message,
                               struct IpTunnel_Connection* conn,
                               struct IpTunnel_pvt* context)
{
    struct Headers_IP6Header* header = (struct Headers_IP6Header*) message->bytes;
    if (Bits_isZero(header->sourceAddr, 16) || Bits_isZero(header->destinationAddr, 16)) {
        if (Bits_isZero(header->sourceAddr, 32)) {
            return incomingControlMessage(message, conn, context);
        }
        Log_debug(context->logger, "Got message with zero address");
        return 0;
    }
    if (!isValidAddress6(header->sourceAddr, false, conn)) {
        Log_debug(context->logger, "Got message with wrong address for connection");
        return 0;
    }

    TUNMessageType_push(message, Ethernet_TYPE_IP6, NULL);
    return Iface_next(&context->pub.tunInterface, message);
}

static Iface_DEFUN ip4FromNode(struct Message* message,
                               struct IpTunnel_Connection* conn,
                               struct IpTunnel_pvt* context)
{
    struct Headers_IP4Header* header = (struct Headers_IP4Header*) message->bytes;
    if (Bits_isZero(header->sourceAddr, 4) || Bits_isZero(header->destAddr, 4)) {
        Log_debug(context->logger, "Got message with zero address");
        return 0;
    } else if (!isValidAddress4(header->sourceAddr, false, conn)) {
        Log_debug(context->logger, "Got message with wrong address [%d.%d.%d.%d] for connection "
                                   "[%d.%d.%d.%d/%d:%d]",
                  header->sourceAddr[0], header->sourceAddr[1],
                  header->sourceAddr[2], header->sourceAddr[3],
                  conn->connectionIp4[0], conn->connectionIp4[1],
                  conn->connectionIp4[2], conn->connectionIp4[3],
                  conn->connectionIp4Alloc, conn->connectionIp4Prefix);
        return 0;
    }

    TUNMessageType_push(message, Ethernet_TYPE_IP4, NULL);
    return Iface_next(&context->pub.tunInterface, message);
}

static Iface_DEFUN incomingFromNode(struct Message* message, struct Iface* nodeIf)
{
    struct IpTunnel_pvt* context =
        Identity_containerOf(nodeIf, struct IpTunnel_pvt, pub.nodeInterface);

    //Log_debug(context->logger, "Got incoming message");

    Assert_true(message->length >= RouteHeader_SIZE + DataHeader_SIZE);
    struct RouteHeader* rh = (struct RouteHeader*) message->bytes;
    struct DataHeader* dh = (struct DataHeader*) &rh[1];
    Assert_true(DataHeader_getContentType(dh) == ContentType_IPTUN);
    struct IpTunnel_Connection* conn = connectionByPubKey(rh->publicKey, context);
    if (!conn) {
        if (Defined(Log_DEBUG)) {
            uint8_t addr[40];
            AddrTools_printIp(addr, rh->ip6);
            Log_debug(context->logger, "Got message from unrecognized node [%s]", addr);
        }
        return 0;
    }

    Message_shift(message, -(RouteHeader_SIZE + DataHeader_SIZE), NULL);

    if (message->length > 40 && Headers_getIpVersion(message->bytes) == 6) {
        return ip6FromNode(message, conn, context);
    }
    if (message->length > 20 && Headers_getIpVersion(message->bytes) == 4) {
        return ip4FromNode(message, conn, context);
    }

    if (Defined(Log_DEBUG)) {
        uint8_t addr[40];
        AddrTools_printIp(addr, rh->ip6);
        Log_debug(context->logger,
                  "Got message of unknown type, length: [%d], IP version [%d] from [%s]",
                  message->length,
                  (message->length > 1) ? Headers_getIpVersion(message->bytes) : 0,
                  addr);
    }
    return 0;
}

static void timeout(void* vcontext)
{
    struct IpTunnel_pvt* context = vcontext;
    if (!context->pub.connectionList.count) {
        return;
    }
    Log_debug(context->logger, "Checking for connections to poll. Total connections [%u]",
                                context->pub.connectionList.count);
    uint32_t beginning = Random_uint32(context->rand) % context->pub.connectionList.count;
    uint32_t i = beginning;
    do {
        Assert_true(i < context->pub.connectionList.count);
        struct IpTunnel_Connection* conn = &context->pub.connectionList.connections[i];
        if (conn->isOutgoing
            && Bits_isZero(conn->connectionIp6, 16)
            && Bits_isZero(conn->connectionIp4, 4))
        {
            requestAddresses(conn, context);
            break;
        }
        i = (i + 1) % context->pub.connectionList.count;
    } while (i != beginning);
}

void IpTunnel_setTunName(char* interfaceName, struct IpTunnel* ipTun)
{
    struct IpTunnel_pvt* ctx = Identity_check((struct IpTunnel_pvt*) ipTun);
    ctx->ifName = String_new(interfaceName, ctx->allocator);
}

struct IpTunnel* IpTunnel_new(struct Log* logger,
                              struct EventBase* eventBase,
                              struct Allocator* alloc,
                              struct Random* rand)
{
    struct IpTunnel_pvt* context = Allocator_clone(alloc, (&(struct IpTunnel_pvt) {
        .pub = {
            .tunInterface = { .send = incomingFromTun },
            .nodeInterface = { .send = incomingFromNode }
        },
        .allocator = alloc,
        .logger = logger,
        .rand = rand
    }));
    context->timeout = Timeout_setInterval(timeout, context, 10000, eventBase, alloc);
    Identity_set(context);

    return &context->pub;
}<|MERGE_RESOLUTION|>--- conflicted
+++ resolved
@@ -129,15 +129,10 @@
 int IpTunnel_allowConnection(uint8_t publicKeyOfAuthorizedNode[32],
                              struct Sockaddr* ip6Addr,
                              uint8_t ip6Prefix,
-<<<<<<< HEAD
                              uint8_t ip6Alloc,
                              struct Sockaddr* ip4Addr,
                              uint8_t ip4Prefix,
                              uint8_t ip4Alloc,
-=======
-                             struct Sockaddr* ip4Addr,
-                             uint8_t ip4Prefix,
->>>>>>> 59a9da4d
                              struct IpTunnel* tunnel)
 {
     struct IpTunnel_pvt* context = Identity_check((struct IpTunnel_pvt*)tunnel);
@@ -162,20 +157,14 @@
         conn->connectionIp4Alloc = ip4Alloc;
         Assert_true(ip4Alloc);
     }
-<<<<<<< HEAD
-
-=======
->>>>>>> 59a9da4d
+
     if (ip6Address) {
         Bits_memcpy(conn->connectionIp6, ip6Address, 16);
         conn->connectionIp6Prefix = ip6Prefix;
         conn->connectionIp6Alloc = ip6Alloc;
         Assert_true(ip6Alloc);
     }
-<<<<<<< HEAD
-
-=======
->>>>>>> 59a9da4d
+
     return conn->number;
 }
 
@@ -346,12 +335,10 @@
         Dict_putInt(addresses,
                     String_CONST("ip6Prefix"), (int64_t)conn->connectionIp6Prefix,
                     requestAlloc);
-<<<<<<< HEAD
         Dict_putInt(addresses,
                     String_CONST("ip6Alloc"), (int64_t)conn->connectionIp6Alloc,
                     requestAlloc);
-=======
->>>>>>> 59a9da4d
+
         noAddresses = false;
     }
     if (!Bits_isZero(conn->connectionIp4, 4)) {
@@ -362,12 +349,10 @@
         Dict_putInt(addresses,
                     String_CONST("ip4Prefix"), (int64_t)conn->connectionIp4Prefix,
                     requestAlloc);
-<<<<<<< HEAD
         Dict_putInt(addresses,
                     String_CONST("ip4Alloc"), (int64_t)conn->connectionIp4Alloc,
                     requestAlloc);
-=======
->>>>>>> 59a9da4d
+
         noAddresses = false;
     }
     if (noAddresses) {
@@ -387,12 +372,8 @@
     return 0;
 }
 
-<<<<<<< HEAD
 static void addAddress(char* printedAddr, uint8_t prefixLen,
                        uint8_t allocSize, struct IpTunnel_pvt* ctx)
-=======
-static void addAddress(char* printedAddr, uint8_t prefixLen, struct IpTunnel_pvt* ctx)
->>>>>>> 59a9da4d
 {
     if (!ctx->ifName) {
         Log_error(ctx->logger, "Failed to set IP address because TUN interface is not setup");
@@ -413,14 +394,10 @@
     }
     struct Jmp j;
     Jmp_try(j) {
-<<<<<<< HEAD
         NetDev_addAddress(ctx->ifName->bytes, &ss.addr, allocSize, ctx->logger, &j.handler);
         if (installRoute) {
             NetDev_addRoute(ctx->ifName->bytes, &ss.addr, prefixLen, ctx->logger, &j.handler);
         }
-=======
-        NetDev_addAddress(ctx->ifName->bytes, &ss.addr, prefixLen, ctx->logger, &j.handler);
->>>>>>> 59a9da4d
     } Jmp_catch {
         Log_error(ctx->logger, "Error setting ip address on TUN [%s]", j.message);
     }
@@ -469,10 +446,8 @@
 
     String* ip4 = Dict_getString(addresses, String_CONST("ip4"));
     int64_t* ip4Prefix = Dict_getInt(addresses, String_CONST("ip4Prefix"));
-<<<<<<< HEAD
     int64_t* ip4Alloc = Dict_getInt(addresses, String_CONST("ip4Alloc"));
-=======
->>>>>>> 59a9da4d
+
     if (ip4 && ip4->len == 4) {
         Bits_memcpy(conn->connectionIp4, ip4->bytes, 4);
 
@@ -481,14 +456,12 @@
         } else {
             conn->connectionIp4Prefix = 32;
         }
-<<<<<<< HEAD
+
         if (ip4Alloc && *ip4Alloc >= 0 && *ip4Alloc <= 32) {
             conn->connectionIp4Alloc = (uint8_t) *ip4Alloc;
         } else {
             conn->connectionIp4Alloc = 32;
         }
-=======
->>>>>>> 59a9da4d
 
         struct Sockaddr* sa = Sockaddr_clone(Sockaddr_LOOPBACK, alloc);
         uint8_t* addrBytes = NULL;
@@ -499,19 +472,13 @@
         Log_info(context->logger, "Got issued address [%s/%d:%d] for connection [%d]",
                  printedAddr, conn->connectionIp4Alloc, conn->connectionIp4Prefix, conn->number);
 
-<<<<<<< HEAD
         addAddress(printedAddr, conn->connectionIp4Prefix, conn->connectionIp4Alloc, context);
-=======
-        addAddress(printedAddr, conn->connectionIp4Prefix, context);
->>>>>>> 59a9da4d
     }
 
     String* ip6 = Dict_getString(addresses, String_CONST("ip6"));
     int64_t* ip6Prefix = Dict_getInt(addresses, String_CONST("ip6Prefix"));
-<<<<<<< HEAD
     int64_t* ip6Alloc = Dict_getInt(addresses, String_CONST("ip6Alloc"));
-=======
->>>>>>> 59a9da4d
+
     if (ip6 && ip6->len == 16) {
         Bits_memcpy(conn->connectionIp6, ip6->bytes, 16);
 
@@ -521,17 +488,10 @@
             conn->connectionIp6Prefix = 128;
         }
 
-<<<<<<< HEAD
         if (ip6Alloc && *ip6Alloc >= 0 && *ip6Alloc <= 128) {
             conn->connectionIp6Alloc = (uint8_t) *ip6Alloc;
         } else {
             conn->connectionIp6Alloc = 128;
-=======
-        if (Defined(Darwin) && conn->connectionIp6Prefix < 3) {
-            // Apple doesn't handle prefix length of 0 properly. 3 covers
-            // all IPv6 unicast space.
-            conn->connectionIp6Prefix = 3;
->>>>>>> 59a9da4d
         }
 
         struct Sockaddr* sa = Sockaddr_clone(Sockaddr_LOOPBACK6, alloc);
@@ -543,11 +503,7 @@
         Log_info(context->logger, "Got issued address block [%s/%d:%d] for connection [%d]",
                  printedAddr, conn->connectionIp6Alloc, conn->connectionIp6Prefix, conn->number);
 
-<<<<<<< HEAD
         addAddress(printedAddr, conn->connectionIp6Prefix, conn->connectionIp6Alloc, context);
-=======
-        addAddress(printedAddr, conn->connectionIp6Prefix, context);
->>>>>>> 59a9da4d
     }
     return 0;
 }
