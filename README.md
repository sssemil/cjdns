--- conflicted
+++ resolved
@@ -1,11 +1,7 @@
 # cjdns
 
-<<<<<<< HEAD
-Русская версия Readme: [README_RU.md](README_RU.md)
-Hrvatski Readme: [README_HR.md](README_HR.md)
-=======
 [Русская версия](README_RU.md)
->>>>>>> edf5e728
+[Hrvatski](README_HR.md)
 
 #### *Networking Reinvented*
 
@@ -33,50 +29,10 @@
     <DuoNoxSol> even though it really really shouldn't be
     <DuoNoxSol> seeing as the connections are largely over the normal internet
 
-
-## How close is it to complete?
-
-[Hyperboria][] is the largest cjdns network, with hundreds of active nodes
-around the world.
-
-Cjdns has been tested on x86, amd64, ARMv5, ARMv7, MIPS, and PowerPC.
-It's [continually tested][buildbots] on Linux, FreeBSD, OS X, Windows and Illumos
-systems.
-
-The protocols and algorithms are experimental and subject to change.
-To minimize the harm to the network, please update your cjdns nodes often.
-
-
-### You can help!
-
-We are in need of some buildbots on more obscure systems and architectures.
-If you would like to donate one, you could mail it, or you could administer
-it and provide remote shell access. Please email `buildbot@seattlemesh.net`
-if you'd like to run a buildbot. Note that it is not a general support inbox,
-other questions should be directed toward IRC.
-
-
-
-## How does routing work?
-
-In a cjdns network, a packet goes to a router and the router labels the packet
-with directions to the router best able to handle it. That is, a router which
-is physically nearby and has an address numerically close to the destination
-address of the packet. The directions are added to the packet to allow it to go
-through a number of routers with minimal handling, *a verifiable form of source
-routing*. They just read the label and bounce the packet wherever the next bits
-in the label tell them to. Routers have a responsibility to "keep in touch"
-with other routers that are physically close by and numerically near to their
-address.
-
-The router engine is a modified implementation of the [Kademlia][] distributed
-hash table.
-
-
 ## Community
 
 * [irc://irc.efnet.org/#cjdns][IRC Web]
-* [Hyperboria][]
+* [Hyperboria][] the largest cjdns network, as of October 2015 there are 2100 nodes.
 * [Project Meshnet][]
 * [/r/darknetplan][]
 * [#cjdns on Twitter][]
@@ -93,10 +49,6 @@
 * [Setup a cjdns NAT gateway for your LAN](doc/nat-gateway.md)
 * [Install cjdns on OpenIndiana](doc/open-indiana.md)
 
-### License
-
-[Available here](LICENSE)
-
 Thank you for your time and interest,
 
 The cjdns developers.
@@ -123,7 +75,7 @@
 
     sudo dnf install install nodejs git
     sudo dnf install @development-tools
-    
+
 #### RHEL based distro (adds the EPEL repo):
 
     sudo yum localinstall https://dl.fedoraproject.org/pub/epel/epel-release-latest-7.noarch.rpm
@@ -132,31 +84,9 @@
 
 #### OS X:
 
-On OS X, you must install the Command Line Developer Tools. If
-you already have a recent version of Xcode (>= OS X 10.9 and >= Xcode 5.0.1), run the
-following command:
-
-    xcode-select --install
-
-If Xcode is not installed, you can either install it through the App
-Store and run the command above, or make a free Apple Developer account [here](https://developer.apple.com/downloads/index.action).
-Then sign in, search for Command Line Tools, and install the latest package
-compatible with your version of OS X. If you encounter issues, there is a
-thorough [stackoverflow post](http://stackoverflow.com/a/9329325) on installing
-the Command Line Tools.
-
-You must also install git and Node.js. There are a few options. If you use [Homebrew](http://brew.sh/):
-
-    brew install git nodejs
-
-If you use [Macports](https://www.macports.org/):
-
-    sudo port install git-core nodejs
-
-Or if you use neither and would like to install the binaries from their websites:
-doc
-- [Node.js](http://nodejs.org/download/)
-- [git](http://git-scm.com/download)
+Install with homebrew:
+
+    brew install cjdns
 
 #### OpenBSD:
 
@@ -274,6 +204,7 @@
     //friend_1 (IPv4: 0.1.2.3; IPv6 fcaa:5bac:66e4:713:cb00:e446:c317:fc39)
     "0.1.2.3:45678":
     {
+        "login": "k.alexander"
         "password": "thisIsNotARealConnection_1",
         "publicKey": "thisIsJustForAnExampleDoNotUseThisInYourConfFile_1.k"
     }
@@ -281,6 +212,7 @@
     //friend_2 (IPv4: 5.1.2.3; IPv6 fcbb:5bac:66e4:713:cb00:e446:c317:fc39)
     "5.1.2.3:5678":
     {
+        "login": "k.alexander"
         "password": "thisIsNotARealConnection_2",
         "publicKey": "thisIsJustForAnExampleDoNotUseThisInYourConfFile_2.k"
     }
@@ -316,13 +248,13 @@
 "authorizedPasswords":
 [
     // A unique string which is known to the client and server.
-    {"password": "thisisauniquestring_001"}
+    {"password": "thisisauniquestring_001", "user": "k.alexander"}
 
     // More passwords should look like this.
-    //friend_3 (IPv4: 0.1.2.3; IPv6 fcaa:5bac:66e4:713:cb00:e446:c317:fc39)
-{"password": "thisisauniquestring_002"}
-    //friend_4 (IPv4: 5.1.2.3; IPv6 fcbb:5bac:66e4:713:cb00:e446:c317:fc39)
-{"password": "thisisauniquestring_003"}
+    //William Jevons (IPv4: 0.1.2.3; IPv6 fcaa:5bac:66e4:713:cb00:e446:c317:fc39)
+{"password": "thisisauniquestring_002", "user": "William Jevons"}
+    //Marilyn Patel (IPv4: 5.1.2.3; IPv6 fcbb:5bac:66e4:713:cb00:e446:c317:fc39)
+{"password": "thisisauniquestring_003", "user": "Marilyn Patel"}
     // {"password": "thisisauniquestring_004"}
     ...
 
@@ -331,7 +263,7 @@
 ```
 
 
-You need to give friend_3 (who is making the INbound connection) the following 4 items:
+You need to give William Jevons (who is making the INbound connection) the following 4 items:
 
 1. Your external IPv4
 2. The port found in your conf file here:
@@ -341,7 +273,17 @@
 
 3. Their unique password that you uncommented or created: "password": "thisisauniquestring_002"
 4. Your public key: "publicKey":thisisauniqueKEY_001.k"
-
+5. His username: "William Jevons"
+
+His login credentials will look something like this (with your IPv4 and port):
+
+```javascript
+"1.2.3.4:56789": {
+    "login": "William Jevons",
+    "password": "thisisauniquestring_002",
+    "publicKey": "thisIsJustForAnExampleDoNotUseThisInYourConfFile_1.k"
+}
+```
 
 
 Please note that you and your friend can *initiate* a
