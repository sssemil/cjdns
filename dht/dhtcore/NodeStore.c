/* vim: set expandtab ts=4 sw=4: */
/*
 * You may redistribute this program and/or modify it under the terms of
 * the GNU General Public License as published by the Free Software Foundation,
 * either version 3 of the License, or (at your option) any later version.
 *
 * This program is distributed in the hope that it will be useful,
 * but WITHOUT ANY WARRANTY; without even the implied warranty of
 * MERCHANTABILITY or FITNESS FOR A PARTICULAR PURPOSE.  See the
 * GNU General Public License for more details.
 *
 * You should have received a copy of the GNU General Public License
 * along with this program.  If not, see <http://www.gnu.org/licenses/>.
 */
#include "dht/Address.h"
#include "dht/dhtcore/Node.h"
#include "dht/dhtcore/NodeStore.h"
#include "dht/dhtcore/NodeList.h"
#include "util/AddrTools.h"
#include "util/Assert.h"
#include "util/Bits.h"
#include "util/log/Log.h"
#include "util/version/Version.h"
#include "switch/NumberCompress.h"
#include "switch/LabelSplicer.h"
#include "util/Gcc.h"
#include "util/Defined.h"
#include "util/Endian.h"
#include "util/events/Time.h"

#include <tree.h>

/** A list of DHT nodes. */
struct NodeStore_pvt
{
    struct NodeStore pub;

    /** A fake link where we are both the parent and child. */
    struct Node_Link* selfLink;

    /** A tree containing all nodes ordered by ipv6 */
    struct NodeRBTree {
        struct Node_Two* rbh_root;
    } nodeTree;

    struct Allocator* alloc;

    /**
     * The links to be freed next time freePendingLinks() is called.
     */
    struct Node_Link* linksToFree;

    /** Nodes which have very likely been reset. */
    struct RumorMill* renumberMill;

    /** The means for this node store to log. */
    struct Log* logger;

    /** To track time, for e.g. figuring out when nodes were last pinged */
    struct EventBase* eventBase;

    // If this is non-zero then check() and verify() will be inactive.
    // Increment this if you're going to do the check yourself after the function you call is done.
    int disarmCheck;

    int fullVerify;

    Identity
};

// My memory is really bad
#define A_COMES_FIRST 1
#define B_COMES_FIRST -1
static int comparePeers(const struct Node_Link* la, const struct Node_Link* lb)
{
    Identity_check(lb);
    uint64_t a = la->cannonicalLabel;
    uint64_t b = lb->cannonicalLabel;

    int log2Diff = Bits_log2x64(b) - Bits_log2x64(a);
    if (log2Diff) {
        return log2Diff;
    }
    if (Bits_bitReverse64(a) < Bits_bitReverse64(b)) {
        return A_COMES_FIRST;
    } else if (a == b) {
        return 0;
    }
    return B_COMES_FIRST;
}

RB_GENERATE_STATIC(PeerRBTree, Node_Link, peerTree, comparePeers)

static int compareNodes(const struct Node_Two* na, const struct Node_Two* nb)
{
    Identity_check(nb);
    int ret;
    ret = Address_xorcmp(0, na->address.ip6.ints.one_be, nb->address.ip6.ints.one_be);
    if (ret) { return ret; }
    ret = Address_xorcmp(0, na->address.ip6.ints.two_be, nb->address.ip6.ints.two_be);
    if (ret) { return ret; }
    ret = Address_xorcmp(0, na->address.ip6.ints.three_be, nb->address.ip6.ints.three_be);
    if (ret) { return ret; }
    ret = Address_xorcmp(0, na->address.ip6.ints.four_be, nb->address.ip6.ints.four_be);
    return ret;
}

RB_GENERATE_STATIC(NodeRBTree, Node_Two, nodeTree, compareNodes)

static void freeLink(struct Node_Link* link, struct NodeStore_pvt* store)
{
    Allocator_realloc(store->alloc, link, 0);
    store->pub.linkCount--;
}

static struct Node_Link* getLink(struct NodeStore_pvt* store)
{
    store->pub.linkCount++;
    return Allocator_calloc(store->alloc, sizeof(struct Node_Link), 1);
}

static void logLink(struct NodeStore_pvt* store,
                    struct Node_Link* link,
                    char* message)
{
    if (!Defined(Log_DEBUG)) {
        return;
    }
    uint8_t parent[40];
    uint8_t child[40];
    AddrTools_printIp(parent, link->parent->address.ip6.bytes);
    AddrTools_printIp(child, link->child->address.ip6.bytes);
    uint8_t path[20];
    AddrTools_printPath(path, link->cannonicalLabel);
    Log_debug(store->logger, "link[%s]->[%s] [%s] %s", parent, child, path, message);
}

static void _checkNode(struct Node_Two* node, struct NodeStore_pvt* store, char* file, int line)
{
    if (!Defined(PARANOIA) || (store->disarmCheck && !store->fullVerify)) { return; }

    Assert_true(node->address.path ==
        EncodingScheme_convertLabel(store->pub.selfNode->encodingScheme,
                                    node->address.path,
                                    EncodingScheme_convertLabel_convertTo_CANNONICAL));

    struct Node_Link* link;
    for (link = node->reversePeers; link; link = link->nextPeer) {
        Assert_fileLine(link->child == node, file, line);
        Assert_fileLine(RB_FIND(PeerRBTree, &link->parent->peerTree, link) == link, file, line);
        // This is for you arc
        int ok = 0;
        struct Node_Link* nl = NULL;
        while ((nl = NodeStore_nextLink(link->parent, nl))) {
            if (nl == link) { ok = 1; break; }
        }
        Assert_fileLine(ok, file, line);
        //
    }

    struct Node_Link* lastLink = NULL;
    RB_FOREACH_REVERSE(link, PeerRBTree, &node->peerTree) {
        Assert_fileLine(!EncodingScheme_isSelfRoute(link->parent->encodingScheme,
                                                    link->cannonicalLabel)
                        || link == store->selfLink,
                        file, line);
        Assert_fileLine(Node_getBestParent(node) || Node_getBestParent(link->child) != link,
                        file, line);
        Assert_fileLine(link->parent == node, file, line);

        // It's ok for a node to link back to itself via some loopy route
        //Assert_fileLine(link->child != node || link == store->selfLink, file, line);

        Assert_fileLine(!lastLink || link->cannonicalLabel != lastLink->cannonicalLabel,
                        file, line);
        Assert_fileLine(link->cannonicalLabel < UINT64_MAX && link->cannonicalLabel > 0,
                        file, line);

        // Make sure there isn't a link which has a completely wacky link encoding number.
        // Also make sure links are all flushed if a node is discovered to have changed it's
        // encoding scheme...
        Assert_fileLine(link->inverseLinkEncodingFormNumber < link->child->encodingScheme->count,
                        file, line);

        struct Node_Link* rlink = NULL;
        for (rlink = link->child->reversePeers; rlink; rlink = rlink->nextPeer) {
            if (rlink == link) {
                break;
            }
        }
        Assert_fileLine(rlink && "child contains reverse link", file, line);
        lastLink = link;
    }

    if (Node_getBestParent(node)) {
        Assert_fileLine(node->address.path != UINT64_MAX, file, line);
        Assert_fileLine(Node_getCost(node) != UINT64_MAX, file, line);

        struct Node_Two* nn = node;
        do {
            Assert_fileLine(
                LabelSplicer_routesThrough(nn->address.path,
                                           Node_getBestParent(nn)->parent->address.path),
                file,
                line
            );
            nn = Node_getBestParent(nn)->parent;
        } while (nn != store->pub.selfNode);

    } else {
        Assert_fileLine(node->address.path == UINT64_MAX, file, line);
        Assert_fileLine(Node_getCost(node) == UINT64_MAX, file, line);
    }
}
#define checkNode(node, store) _checkNode(node, store, Gcc_SHORT_FILE, Gcc_LINE)

static void _verifyNode(struct Node_Two* node,
                        struct NodeStore_pvt* store,
                        bool full,
                        char* file,
                        int line)
{
    if (!Defined(PARANOIA) || (store->disarmCheck && !store->fullVerify)) { return; }

    // #1 check the node (do the basic checks)
    _checkNode(node, store, file, line);

    if (!full || !store->fullVerify) { return; }

    // #2 make sure all of the node's outgoing links are split properly
    struct Node_Link* link = NULL;
    RB_FOREACH_REVERSE(link, PeerRBTree, &node->peerTree) {
        // make sure any peers of this node are split properly
        struct Node_Link* linkB = link;
        struct Node_Link* linkC = link;
        RB_FOREACH_REVERSE_FROM(linkB, PeerRBTree, linkC) {
            if (linkB == link || link == store->selfLink) { continue; }
            Assert_fileLine(
                !LabelSplicer_routesThrough(linkB->cannonicalLabel, link->cannonicalLabel),
                file, line
            );
        }

        Assert_true(!link->nextInSplitList);
    }

    // #3 make sure looking for the node by address will actually find the correct node.
    if (Node_getBestParent(node)) {
        Assert_fileLine(node == NodeStore_closestNode(&store->pub, node->address.path), file, line);
    }

    // #5 no persistant markings are allowed.
    Assert_true(!node->marked);

    // #6 make sure the node is either unreachable or its cost is consistent
    struct Node_Link* bp = Node_getBestParent(node);
    if (!bp) {
        Assert_true(Node_getCost(node) == UINT64_MAX);
    } else {
        // Cost must equal the sum of the costs of the earlier links
        uint64_t cost = 0;
        while (bp->parent != bp->child) {
            cost += bp->linkCost;
            bp = Node_getBestParent(bp->parent);
        }
        Assert_true(Node_getCost(node) == cost);
    }
}
#define verifyNode(node, store) _verifyNode(node, store, true, Gcc_SHORT_FILE, Gcc_LINE)

// Verify is more thorough than check because it makes sure all links are split properly.
static void _verify(struct NodeStore_pvt* store, bool full, char* file, int line)
{
    if (!Defined(PARANOIA) || (store->disarmCheck && !store->fullVerify)) {
        return;
    }
    Assert_true(Node_getBestParent(store->pub.selfNode) == store->selfLink || !store->selfLink);
    int linkedNodes = 0;
    int nodeCount = 0;
    struct Node_Two* nn = NULL;
    RB_FOREACH(nn, NodeRBTree, &store->nodeTree) {
        _verifyNode(nn, store, full, file, line);
        if (Node_getBestParent(nn)) { linkedNodes++; }
        nodeCount++;
    }
    Assert_fileLine(linkedNodes == store->pub.linkedNodes, file, line);
    Assert_fileLine(nodeCount == store->pub.nodeCount, file, line);
}
#define verify(store) _verify(store, true, Gcc_SHORT_FILE, Gcc_LINE)
#define check(store) _verify(store, false, Gcc_SHORT_FILE, Gcc_LINE)

/**
 * Extend a route by splicing on another link.
 * This will modify the Encoding Form of the first Director in next section of the route to make
 * it's size greater than or equal to the size of the return route through the parent node in the
 * link.
 *
 * @param routeToParent the label for reaching the parent node
 * @param parentScheme the label encoding scheme used by the parent node
 * @param routeParentToChild the cannonicalLabel for the link from parent to child
 * @param previousLinkEncoding the encoding used for the parent's interface back to the grandparent
 * @return a converted/spliced label or extendRoute_INVALID if it happens that the parent
 *         or extendRoute_TOOLONG if the label is too long to represent.
 */
#define extendRoute_INVALID (((uint64_t)~0)-1)
#define extendRoute_TOOLONG (((uint64_t)~0))
static uint64_t extendRoute(uint64_t routeToParent,
                            struct EncodingScheme* parentScheme,
                            uint64_t routeParentToChild,
                            int previousLinkEncoding)
{
    Assert_true(routeParentToChild != EncodingScheme_convertLabel_INVALID);

    // Make sure they didn't send us a 'silly' route.
    int nextLinkEncoding = EncodingScheme_getFormNum(parentScheme, routeParentToChild);
    if (nextLinkEncoding == EncodingScheme_getFormNum_INVALID) { return extendRoute_INVALID; }

    // If the encoding to get to the parent uses more bits than the encoding to get from parent
    // to child, we need to change the encoding...
    if (previousLinkEncoding > nextLinkEncoding) {
        routeParentToChild =
            EncodingScheme_convertLabel(parentScheme, routeParentToChild, previousLinkEncoding);
        Assert_true(routeParentToChild != EncodingScheme_convertLabel_INVALID);
    }
    return LabelSplicer_splice(routeParentToChild, routeToParent);
}

static void update(struct Node_Link* link,
                   int64_t linkCostDiff,
                   struct NodeStore_pvt* store)
{
    if (linkCostDiff + link->linkCost > UINT32_MAX) {
        link->linkCost = UINT32_MAX;
        logLink(store, link, "link cost set to maximum");
    } else if (linkCostDiff + link->linkCost < 1024) {
        link->linkCost = 1024;
        //logLink(store, link, "link cost set to zero");
    } else {
        link->linkCost += linkCostDiff;
    }
    uint32_t minMultiHopCost = (uint32_t)1 << 20;
    if (!Node_isOneHopLink(link) && link->linkCost < minMultiHopCost) {
        // Give multi-hop links some minimum cost
        link->linkCost = minMultiHopCost;
    }
}

static bool isPeer(struct Node_Two* node, struct NodeStore_pvt* store)
{
    struct Node_Link* bp = Node_getBestParent(node);
    return bp && bp->parent == store->pub.selfNode && Node_isOneHopLink(bp);
}

static void setParentCostAndPath(struct Node_Two* node,
                                 struct Node_Link* parent,
                                 uint64_t cost,
                                 uint64_t path,
                                 struct NodeStore_pvt* store)
{
    uint64_t oldPath = node->address.path;
    Node_setParentCostAndPath(node, parent, cost, path);
    if (oldPath != path && store->pub.onBestPathChange) {
        store->pub.onBestPathChange(store->pub.onBestPathChangeCtx, node);
    }
}

/**
 * This is called when we have no idea what the cost should be for the next hop
 * because the path we previously used to get to it is broken and we need to use
 * a different one. Take a somewhat educated guess as to what it might be in a way
 * that will make the cost non-zero and finite.
 */
static uint64_t guessCostOfChild(struct Node_Link* link)
{
    // Educated guess, parent's cost + link's cost (neither of which is known perfectly).
    uint64_t guess = Node_getCost(link->parent) + link->linkCost;
    if (guess < Node_getCost(link->parent)) {
        // We wrapped around
        guess = UINT64_MAX;
    }

    Assert_true(guess >= Node_getCost(link->parent));
    return guess;
}

/**
 * We have reason to believe that cost and/or path to this node should be changed.
 * This occurs whenever the cost of one of the links to this node changes, or when the
 * cost of link->parent changes (since that would affect the total cost of the path).
 * We check each link for which node is the link->child, and calculate the cost of the
 * path through this link (using the best path to link->parent). If we find that the best
 * path has changed (or the cost of the best path has changed) we update that info for
 * this node and recursively call findBestParent on the link->child for each of this node's
 * outgoing links (in case those nodes can update their paths too).
 */
static bool findBestParent0(struct Node_Two* node, struct NodeStore_pvt* store)
{
    node->marked = 0;
    if (node == store->pub.selfNode) { return false; }
    struct Node_Link* bestLink = NULL;
    uint64_t bestCost = UINT64_MAX;
    uint64_t bestPath = UINT64_MAX;
    for (struct Node_Link* link = node->reversePeers; link; link = link->nextPeer) {
        if (link->linkCost == UINT32_MAX) { continue; }
        uint64_t cost = guessCostOfChild(link);
        if (bestCost <= cost) { continue; }
        if (bestLink && Node_isOneHopLink(bestLink) && !Node_isOneHopLink(link)) { continue; }
        if (!Node_getBestParent(link->parent)) { continue; }
        if (Node_isAncestorOf(node, link->parent)) { continue; }
        uint64_t path =
            extendRoute(link->parent->address.path,
            link->parent->encodingScheme,
            link->cannonicalLabel,
            Node_getBestParent(link->parent)->inverseLinkEncodingFormNumber);
        if (path == extendRoute_TOOLONG) { continue; }
        if (path == extendRoute_INVALID) { continue; }
        Assert_true(LabelSplicer_routesThrough(path, link->parent->address.path));
        bestCost = cost;
        bestPath = path;
        bestLink = link;
    }
    if (bestCost != Node_getCost(node) || bestPath != node->address.path) {
        if (!Node_getBestParent(node)) { store->pub.linkedNodes++; }
        if (!bestLink) { store->pub.linkedNodes--; }
        struct Node_Link* link = NULL;
        RB_FOREACH(link, PeerRBTree, &node->peerTree) {
            if (Node_getCost(node) > bestCost || Node_getBestParent(link->child) == link) {
                link->child->marked = 1;
            }
        }
        setParentCostAndPath(node, bestLink, bestCost, bestPath, store);
        return true;
    }
    return false;
}

// Returns true if anything was modified
static bool findBestParent(struct Node_Two* node, struct NodeStore_pvt* store)
{
<<<<<<< HEAD
    uint64_t time0 = Time_hrtime(store->eventBase);
    if (!findBestParent0(node, store)) { return false; }
=======
    uint64_t time0 = Time_hrtime();
    if (!findBestParent0(node, store)) { return; }
>>>>>>> 176eeb4a
    int ret = 0;
    int cycle = 0;
    do {
        Assert_true(cycle++ < 10000);
        ret = 0;
        for (struct Node_Two* n = NodeStore_getNextNode(&store->pub, NULL);
             n;
             n = NodeStore_getNextNode(&store->pub, n))
        {
            if (n->marked) {
                ret |= findBestParent0(n, store);
            }
        }
    } while (ret);
    uint64_t time1 = Time_currentTimeMilliseconds(store->eventBase);
    if ((int64_t)(time1 - time0) > 1) {
        Log_warn(store->logger, "\n\nfindBestParent() took [%lld] ms\n\n",
            (long long) (time1 - time0));
    }
    return true;
}

/**
 * This function updates the cost of a link, and triggers the findBestParent step that fixes
 * the routing tree in response to the cost change. For node cost and link costs to remain
 * conistent, the cost of a link (or a reachable node) must not be changed by any other mechanism.
 * (The store is temporarily inconsistent when links are beeing added/removed.)
 */
static void handleLinkNews(struct Node_Link* link,
                           uint32_t newLinkCost,
                           struct NodeStore_pvt* store)
{
    int64_t linkCostDiff = newLinkCost;
    linkCostDiff -= link->linkCost;
    update(link, linkCostDiff, store);
    //check(store);
    if (findBestParent(link->child, store)) {
        // This is a hot spot here, so we'll only check if the node tree was modified.
        check(store);
    }
}

void NodeStore_unlinkNodes(struct NodeStore* nodeStore, struct Node_Link* link)
{
    struct NodeStore_pvt* store = Identity_check((struct NodeStore_pvt*) nodeStore);
    struct Node_Two* child = Identity_check(link->child);
    struct Node_Two* parent = Identity_check(link->parent);
    check(store);

    if (parent == store->pub.selfNode) {

        // yuh ok
        if (link == store->selfLink) { return; }

        Assert_true(Node_isOneHopLink(link));
        store->pub.peerCount--;
        if (Defined(Log_INFO)) {
            uint8_t addr[60];
            Address_print(addr, &child->address);
            Log_info(store->logger, "Direct peer [%s] has been unlinked", addr);
        }
    }

    handleLinkNews(link, UINT32_MAX, store);

    check(store);

    // Remove the entry from the reversePeers
    struct Node_Link* current = child->reversePeers;
    struct Node_Link** currentP = &child->reversePeers;
    while (current) {
        if (current == link) {
            *currentP = current->nextPeer;
            break;
        }
        currentP = &(current->nextPeer);
        current = *currentP;
    }
    Assert_true(current);

    // Remove the RBTree entry
    Assert_ifParanoid(link == RB_FIND(PeerRBTree, &parent->peerTree, link));
    RB_REMOVE(PeerRBTree, &parent->peerTree, link);

    link->nextPeer = store->linksToFree;
    store->linksToFree = link;

    // prevent double-free of link.
    link->parent = NULL;
    link->child = NULL;

    check(store);
}

/**
 * Link two nodes in the graph together.
 * If a parent of the child node is also a parent of the parent node, they are
 * unlinked (the link is split and the child is inserted in the middle).
 *
 * @param parent the current end of the graph
 * @param child the new node to extend the graph
 * @param cannonicalLabel the label for getting from the parent to the child.
 * @param linkCostDiff how much to change the link cost for this link.
 * @param store
 */
static struct Node_Link* linkNodes(struct Node_Two* parent,
                                   struct Node_Two* child,
                                   uint64_t cannonicalLabel,
                                   int64_t linkCostDiff,
                                   int inverseLinkEncodingFormNumber,
                                   uint64_t discoveredPath,
                                   struct NodeStore_pvt* store)
{
    check(store);

    if (Defined(Log_DEBUG)) {
        uint8_t parentIp[40];
        uint8_t childIp[40];
        AddrTools_printIp(parentIp, parent->address.ip6.bytes);
        AddrTools_printIp(childIp, child->address.ip6.bytes);
        uint8_t printedLabel[20];
        AddrTools_printPath(printedLabel, cannonicalLabel);
        Log_debug(store->logger, "Linking [%s] with [%s] with label fragment [%s]",
                  parentIp, childIp, printedLabel);
    }

    // It's ok to link a node with itself via some loopey route.
    // in practice it should never actually be used and it might yield some interesting
    // information when the link is split, self-routes are not allowed unless the self
    // link is being set up :)
    Assert_true(cannonicalLabel != 1 || store->selfLink == NULL);

    if (Defined(PARANOIA)) {
        uint64_t definitelyCannonical =
            EncodingScheme_convertLabel(parent->encodingScheme,
                                        cannonicalLabel,
                                        EncodingScheme_convertLabel_convertTo_CANNONICAL);
        Assert_true(definitelyCannonical == cannonicalLabel);
    }

    {
        struct Node_Link* link;
        RB_FOREACH_REVERSE(link, PeerRBTree, &parent->peerTree) {
            Identity_check(link);
            if (link->child == child) {
                if (link->cannonicalLabel != cannonicalLabel) {
                    // multiple paths between A and B are ok because they
                    // will have divergent paths following the first director.
                    continue;

                } else if (link->inverseLinkEncodingFormNumber != inverseLinkEncodingFormNumber) {
                    logLink(store, link, "Relinking nodes with different encoding form");
                    // This can happen when C renumbers but B->C is the same because B did
                    // not renumber, EG: if C restarts.
                    link->inverseLinkEncodingFormNumber = inverseLinkEncodingFormNumber;
                }
                handleLinkNews(link, linkCostDiff+link->linkCost, store);
                return link;
            }
        }
    }

    if (Defined(PARANOIA)) {
        struct Node_Link dummy = { .cannonicalLabel = cannonicalLabel };
        struct Node_Link* link = Identity_ncheck(RB_FIND(PeerRBTree, &parent->peerTree, &dummy));
        if (link) {
            logLink(store, link, "Attempted to create alternate link with same label!");
            Assert_true(0);
            return link;
        }
    }

    Assert_true(cannonicalLabel <= discoveredPath);

    struct Node_Link* link = getLink(store);

    // set it up
    link->cannonicalLabel = cannonicalLabel;
    link->inverseLinkEncodingFormNumber = inverseLinkEncodingFormNumber;
    link->child = child;
    link->parent = parent;
    link->discoveredPath = discoveredPath;
    link->linkCost = 0;
    link->timeLastSeen = Time_currentTimeMilliseconds(store->eventBase);
    Identity_set(link);

    // reverse link
    link->nextPeer = child->reversePeers;
    child->reversePeers = link;

    // forward link
    Assert_ifParanoid(!RB_FIND(PeerRBTree, &parent->peerTree, link));
    RB_INSERT(PeerRBTree, &parent->peerTree, link);

    // store entry
    if (!RB_FIND(NodeRBTree, &store->nodeTree, child)) {
        if (child == parent) {
            Assert_true(cannonicalLabel == 1);
            Assert_true(!store->pub.nodeCount);
            Assert_true(!store->selfLink);
            store->selfLink = link;
            Node_setParentCostAndPath(child, link, 0, 1);
            store->pub.linkedNodes++;
        }
        RB_INSERT(NodeRBTree, &store->nodeTree, child);
        store->pub.nodeCount++;
    }

    handleLinkNews(link, linkCostDiff+link->linkCost, store);

    if (parent == store->pub.selfNode && child != store->pub.selfNode) {
        Assert_true(Node_isOneHopLink(link));
        store->pub.peerCount++;
        if (Defined(Log_DEBUG)) {
            uint8_t addr[60];
            Address_print(addr, &child->address);
            Log_info(store->logger, "Direct peer [%s] has been linked", addr);
        }
    }

    check(store);
    return link;
}

#define removeLinkFromLabel_IMPOSSIBLE UINT64_MAX
#define removeLinkFromLabel_OVERSIZE (UINT64_MAX-1)
#define removeLinkFromLabel_ERR(x) (((uint64_t)x) >> 63)
// TODO(cjd): This does not depend on nodeStore or alter the link, consider moving to Node.c
static uint64_t removeLinkFromLabel(struct Node_Link* link, uint64_t label)
{
    // First we splice off the parent's Director leaving the child's Director.
    uint64_t unspliced = LabelSplicer_unsplice(label, link->cannonicalLabel);

    int formNum = EncodingScheme_getFormNum(link->child->encodingScheme, unspliced);

    if (formNum < link->inverseLinkEncodingFormNumber) {
        // Can't get there from here.
        return removeLinkFromLabel_IMPOSSIBLE;
    }

    uint64_t cannonical =
        EncodingScheme_convertLabel(link->child->encodingScheme,
                                    unspliced,
                                    EncodingScheme_convertLabel_convertTo_CANNONICAL);

    // Check that they didn't waste space by sending an oversize encoding form.
    if (formNum > link->inverseLinkEncodingFormNumber && cannonical != unspliced) {
        return removeLinkFromLabel_OVERSIZE;
    }

    Assert_true(cannonical != EncodingScheme_convertLabel_INVALID);

    return cannonical;
}

/**
 * Find the next hop on a given path.
 * Given a label representing a path from parentLink to some destination, set
 * outLink to the first link along that journey and return the path from outLink
 * to the original destination.
 * Feeding outLink back in to parentLink and the return value back into label argument
 * will allow you to iteratively walk a path.
 *
 * @param label the path from parentLink to some unspecified destination.
 * @param outLink a pointer to a location which will receive the first link in the path.
 * @param parentLink the link where to begin the trek.
 * @param store
 * @return a label which would take you from the node in memory location outLink to the
 *         destination provided by the label argument. OR: firstHopInPath_INVALID if the
 *         label argument traverces a node whose encoding scheme is inconsistent with
 *         the label. OR: firstHopInPath_NO_NEXT_LINK if there are no *known* further
 *         links along the path. If the result is firstHopInPath_INVALID, outLink will
 *         still be set to the node. Use firstHopInPath_ERR() to check if the return
 *         is an error code.
 */
#define firstHopInPath_INVALID      UINT64_MAX
#define firstHopInPath_NO_NEXT_LINK (UINT64_MAX-1)
#define firstHopInPath_ERR(path)    (path >= firstHopInPath_NO_NEXT_LINK)
static uint64_t firstHopInPath(uint64_t label,
                               struct Node_Link** outLink,
                               struct Node_Link* parentLink,
                               struct NodeStore_pvt* store)
{
    // Then we search for the next peer in the path
    // RB_NFIND will find a link for which we know that no link before it is in the path.
    // Unfortunately I have not found a way to store links in a tree where the search time
    // is less than O(n) where n = peers of a given node.
    struct Node_Link tmpl = { .cannonicalLabel = label };
    struct Node_Link* nextLink =
        Identity_ncheck(RB_NFIND(PeerRBTree, &parentLink->child->peerTree, &tmpl));

    // Now we walk back through the potential candidates looking for a path which it routes though.
    while (nextLink && !LabelSplicer_routesThrough(label, nextLink->cannonicalLabel)) {
        nextLink = Identity_ncheck(RB_NEXT(PeerRBTree, NULL, nextLink));
    }

    // This node has no peers, if it's us then it always has a peer (which is the selfLink)
    if (!nextLink || nextLink == store->selfLink) {
        return firstHopInPath_NO_NEXT_LINK;
    }

    // check for a looping link, this should never happen but adding the assert helps me
    // refactor this function a little more agressively.
    Assert_true(nextLink != parentLink);

    if (label == nextLink->cannonicalLabel) {
        //logLink(store, nextLink, "Exact match");
        *outLink = nextLink;
        return 1;
    }

    if (!LabelSplicer_routesThrough(label, nextLink->cannonicalLabel)) {
        // child of next link is not in the path, we reached the end.
        return firstHopInPath_NO_NEXT_LINK;
    }

    *outLink = nextLink;

    // Cannoicalize the child's Director
    label = removeLinkFromLabel(nextLink, label);
    if (removeLinkFromLabel_ERR(label)) {
        return firstHopInPath_INVALID;
    }

    return label;
}

#define findClosest_INVALID (~((uint64_t)0))
static uint64_t findClosest(uint64_t path,
                            struct Node_Link** output,
                            struct Node_Link* parentLink,
                            struct NodeStore_pvt* store)
{
    for (;;) {
        struct Node_Link* nextLink = NULL;
        uint64_t nextPath = firstHopInPath(path, &nextLink, parentLink, store);
        if (nextPath == firstHopInPath_NO_NEXT_LINK) {
            *output = parentLink;
            return path;
        }
        if (firstHopInPath_INVALID == nextPath) {
            return findClosest_INVALID;
        }
        Assert_true(nextLink);
        path = nextPath;
        parentLink = nextLink;
    }
}

static struct Node_Two* nodeForIp(struct NodeStore_pvt* store, uint8_t ip[16])
{
    struct Node_Two fakeNode;
    Identity_set(&fakeNode);
    Bits_memcpy(fakeNode.address.ip6.bytes, ip, 16);
    return Identity_ncheck(RB_FIND(NodeRBTree, &store->nodeTree, &fakeNode));
}

static void freePendingLinks(struct NodeStore_pvt* store)
{
    struct Node_Link* link;
    while ((link = store->linksToFree)) {
        store->linksToFree = link->nextPeer;
        freeLink(link, store);
    }
}

static struct Node_Link* discoverLinkC(struct NodeStore_pvt* store,
                                       struct Node_Link* closestKnown,
                                       uint64_t pathKnownParentChild,
                                       struct Node_Two* child,
                                       uint64_t discoveredPath,
                                       int inverseLinkEncodingFormNumber)
{
    // Make sure this link cannot be split before beginning.
    struct Node_Link* closest = NULL;
    uint64_t pathParentChild = findClosest(pathKnownParentChild, &closest, closestKnown, store);

    if (pathParentChild == findClosest_INVALID) {
        return NULL;
    }

    struct Node_Two* parent = closest->child;

    if (Defined(Log_DEBUG)) {
        uint8_t parentStr[40];
        uint8_t childStr[40];
        uint8_t pathStr[20];

        AddrTools_printIp(parentStr, parent->address.ip6.bytes);
        AddrTools_printIp(childStr, child->address.ip6.bytes);
        AddrTools_printPath(pathStr, pathParentChild);
        Log_debug(store->logger, "discoverLinkC( [%s]->[%s] [%s] )", parentStr, childStr, pathStr);
    }

    if (closest == store->selfLink &&
        !EncodingScheme_isOneHop(parent->encodingScheme, pathParentChild))
    {
        Log_debug(store->logger, "Attempting to create a link with no parent peer");
        return NULL;
    }

    if (parent == child) {
        if (pathParentChild == 1) {
            // Link is already known.
            //update(closest, 0, store);
            //Log_debug(store->logger, "Already known");
            return closest;
        }

        Log_debug(store->logger, "Loopey route");
        // lets not bother storing this link, a link with the same parent and child is
        // invalid according to verify() and it's just going to take up space in the store
        // we'll return closest which is a perfectly valid path to the same node.

        // We could reasonably return the closest since it is the same node but it causes
        // problems with an assertion in discoverLink.
        return NULL;
    }

    if (EncodingScheme_isSelfRoute(parent->encodingScheme, pathParentChild)) {

        // This should never happen for a direct peer or for a direct decendent in a split link.
        // This sometimes triggers because a link is split which contains an invalid encoding
        // somewhere in the middle.
        // It is not harmful to remove it becaue the route is not re-added.
        Assert_ifTesting(closestKnown != closest);

        // If the packet came in along a path which is not the best path we know, it might be
        // that an evil switch modified the path in transit, in this case lets send out a ping
        // along the best path and it should return to us, confirming that we need to relink
        // the node.
        if (discoveredPath == parent->address.path) {
            logLink(store, closest, "Double-checking path node change");
            // Ping child's key w/ parent's path
            uint64_t oldPath = child->address.path;
            child->address.path = parent->address.path;
            RumorMill_addNode(store->renumberMill, &child->address);
            child->address.path = oldPath;

            check(store);
            return NULL;
        } else {
            logLink(store, closest, "Unlinking node for path change");
            struct Node_Link* nextClosest = Node_getBestParent(closest->parent);
            uint64_t nextPPC = closest->cannonicalLabel;
            NodeStore_unlinkNodes(&store->pub, closest);
            closest = nextClosest;
            pathParentChild = nextPPC;
            parent = closest->child;
        }
    }

    // link parent to child
    //
    // ACKTUNG: From this point forward, the nodeStore is in an invalid state, calls to _verify()
    //          will fail (calls to _check() will still succeed). We have linked parent with child
    //          but we have not split all of the splitLinks from parent.
    //
    // FIXME(arceliar,cjd): linking every node with 0 link cost, this can't be right.
    struct Node_Link* parentLink = linkNodes(parent,
                                             child,
                                             pathParentChild,
                                             0,
                                             inverseLinkEncodingFormNumber,
                                             discoveredPath,
                                             store);

    check(store);

    return parentLink;
}

static void fixLink(struct Node_Link* parentLink,
                    struct Node_Link** outLinks,
                    struct NodeStore_pvt* store)
{
    int verifyOrder = 0;

    // Check whether the parent is already linked with a node which is "behind" the child.
    // splitLink appears to be a "sibling link" to the closest->node link but in reality the
    // splitLink link should be split and node should be inserted in the middle.
    struct Node_Link* splitLink = RB_MIN(PeerRBTree, &parentLink->parent->peerTree);
    while (splitLink) {
        if (splitLink == parentLink) {
            if (Defined(PARANOIA)) {
                verifyOrder = 1;
                splitLink = PeerRBTree_RB_NEXT(splitLink);
                continue;
            } else {
                // Since they're in order, definitely not found.
                break;
            }
        }

        if (!LabelSplicer_routesThrough(splitLink->cannonicalLabel, parentLink->cannonicalLabel)) {
            splitLink = PeerRBTree_RB_NEXT(splitLink);
            continue;
        }

        if (Defined(PARANOIA)) {
            Assert_true(!verifyOrder);
        }

        struct Node_Two* grandChild = splitLink->child;

        if (parentLink->child == grandChild) {
            // loopey route, kill it and let the bestParent pivit over to parentLink

        } else {
            logLink(store, splitLink, "Splitting link");

            // unsplice and cannonicalize so we now have a path from child to grandchild
            uint64_t childToGrandchild =
                LabelSplicer_unsplice(splitLink->cannonicalLabel, parentLink->cannonicalLabel);
            childToGrandchild =
                EncodingScheme_convertLabel(parentLink->child->encodingScheme,
                                            childToGrandchild,
                                            EncodingScheme_convertLabel_convertTo_CANNONICAL);

            Assert_true(childToGrandchild < UINT64_MAX);
            Assert_true(childToGrandchild != 1);
            Assert_true(splitLink->cannonicalLabel != parentLink->cannonicalLabel);

            // We forgot what was the discovered path for the link when we split (destroyed)
            // it so we'll just assume the worst among these two possibilities.
            // There is an assertion that discoveredPath is never < cannonicalLabel so we must.
            uint64_t discoveredPath = parentLink->discoveredPath;
            if (childToGrandchild > discoveredPath) { discoveredPath = childToGrandchild; }

            struct Node_Link* childLink =
                discoverLinkC(store, parentLink, childToGrandchild, grandChild,
                              discoveredPath, splitLink->inverseLinkEncodingFormNumber);

            // Three possibilities:
            // 1. discoverLinkC returned NULL for whatever reason, skip this routine.
            // 2. discoverLinkC determined that childLink already exists and returned it, this
            //                  routine added it in a previous iteration so
            //                  childLink->nextInSplitList is not NULL so we should skip this
            //                  routine as splitLinks will already attempt to split childLink.
            // 3. childLink is new or has existed since before this discoverNode, we will add it
            //              to the splitList so that splitLinks will attempt to split it.
            if (childLink && !childLink->nextInSplitList) {
                // Order the list so that the next set of links will be split from
                // smallest to largest and nothing will ever be split twice.
                for (struct Node_Link** x = outLinks;; x = &(*x)->nextInSplitList) {
                    if (*x == childLink) { break; }
                    if (*x && (*x)->cannonicalLabel <= childLink->cannonicalLabel) { continue; }
                    childLink->nextInSplitList = *x;
                    *x = childLink;
                    break;
                }
            }
        }

        check(store);

        struct Node_Link* next = PeerRBTree_RB_NEXT(splitLink);
        NodeStore_unlinkNodes(&store->pub, splitLink);
        splitLink = next;
    }
}

static void fixLinks(struct Node_Link* parentLinkList,
                     struct Node_Link** outLinks,
                     struct NodeStore_pvt* store)
{
    while (parentLinkList) {
        struct Node_Link* next = parentLinkList->nextInSplitList;
        parentLinkList->nextInSplitList = NULL;

        // else the parent link has been trashed by splitting another link.
        if (parentLinkList->child) {
            fixLink(parentLinkList, outLinks, store);
        }

        parentLinkList = next;
    }
}


static struct Node_Link* discoverLink(struct NodeStore_pvt* store,
                                      uint64_t path,
                                      struct Node_Two* child,
                                      int inverseLinkEncodingFormNumber)
{
    struct Node_Link* link =
        discoverLinkC(store, store->selfLink, path, child, path, inverseLinkEncodingFormNumber);

    if (!link) { return NULL; }

    uint64_t pathParentChild = findClosest(path, &link, store->selfLink, store);
    // This should always be 1 because the link is gone only because it was just split!
    Assert_true(pathParentChild == 1);

    struct Node_Link* ol = NULL;
    struct Node_Link* nl = NULL;
    fixLinks(link, &ol, store);
    for (;;) {
        if (ol) {
            fixLinks(ol, &nl, store);
            ol = NULL;
        } else if (nl) {
            fixLinks(nl, &ol, store);
            nl = NULL;
        } else {
            break;
        }
    }

    verify(store);

    return link;
}

static struct Node_Two* whichIsWorse(struct Node_Two* one,
                                     struct Node_Two* two,
                                     struct NodeStore_pvt* store)
{
    // a peer is nevar worse
    int worse = isPeer(one, store) - isPeer(two, store);
    if (worse) {
        return (worse > 0) ? two : one;
    }

    worse = (one->address.path == UINT64_MAX) - (two->address.path == UINT64_MAX);
    if (worse) {
        return (worse > 0) ? one : two;
    }

    if (one->address.protocolVersion != two->address.protocolVersion) {
        if (one->address.protocolVersion < Version_CURRENT_PROTOCOL) {
            if (two->address.protocolVersion >= Version_CURRENT_PROTOCOL) {
                return one;
            }
        } else if (two->address.protocolVersion < Version_CURRENT_PROTOCOL) {
            if (one->address.protocolVersion >= Version_CURRENT_PROTOCOL) {
                return two;
            }
        }
    }

    uint32_t selfPrefix = Address_getPrefix(&store->pub.selfNode->address);
    uint64_t distOne = Address_getPrefix(&one->address) ^ selfPrefix;
    uint64_t distTwo = Address_getPrefix(&two->address) ^ selfPrefix;
    distOne += Node_getCost(one);
    distTwo += Node_getCost(two);
    if (Defined(NodeStore_whichIsWorse_PATHCOUNTS)) {
        distOne += Bits_log2x64(one->address.path) << 26;
        distTwo += Bits_log2x64(two->address.path) << 26;
    }
    if (distOne < distTwo) { return two; }
    return one;
}

struct NodeList* NodeStore_getNodesForBucket(struct NodeStore* nodeStore,
                                             struct Allocator* allocator,
                                             uint16_t bucket,
                                             const uint32_t count)
{
    struct NodeStore_pvt* store = Identity_check((struct NodeStore_pvt*)nodeStore);
    struct NodeList* nodeList = Allocator_malloc(allocator, sizeof(struct NodeList));
    nodeList->nodes = Allocator_calloc(allocator, count, sizeof(char*));
    nodeList->size = 0;
    struct Node_Two* nn = NULL;
    RB_FOREACH(nn, NodeRBTree, &store->nodeTree) {
        if (Node_getCost(nn) == UINT64_MAX) { continue; }
        if (NodeStore_bucketForAddr(store->pub.selfAddress, &nn->address) == bucket) {
            struct Node_Two* newNode = nn;
            struct Node_Two* tempNode = NULL;
            for (uint32_t i = 0 ; i < count ; i++) {
                if (nodeList->size < i+1) {
                    // The list isn't full yet, so insert at the end.
                    nodeList->size = i+1;
                    nodeList->nodes[i] = newNode;
                    break;
                }
                if ( (newNode->marked && !nodeList->nodes[i]->marked) ||
                      whichIsWorse(nodeList->nodes[i], newNode, store) == nodeList->nodes[i] ) {
                    // If we've already marked nodes because they're a bestParent,
                    // lets give them priority in the bucket since we need to keep
                    // them either way.
                    // Otherwise, decide based on whichIsWorse().
                    // Insertion sorted list.
                    tempNode = nodeList->nodes[i];
                    nodeList->nodes[i] = newNode;
                    newNode = tempNode;
                }
            }
        }
    }
    return nodeList;
}

static bool markNodesForBucket(struct NodeStore_pvt* store,
                               uint16_t bucket,
                               const uint32_t count)
{
    struct Allocator* nodeListAlloc = Allocator_child(store->alloc);
    struct NodeList* nodeList = NodeStore_getNodesForBucket(&store->pub,
                                                            nodeListAlloc,
                                                            bucket,
                                                            count);
    bool retVal = false;
    if (nodeList->size > 0) { retVal = true; }

    for (uint32_t i = 0; i < nodeList->size; i++) {
        // Now mark the nodes in the list to protect them.
        Identity_check(nodeList->nodes[i]);
        nodeList->nodes[i]->marked = 1;
    }

    // Cleanup
    Allocator_free(nodeListAlloc);

    return retVal;
}

static void markKeyspaceNodes(struct NodeStore_pvt* store)
{
    for (uint16_t bucket = 0; bucket < NodeStore_bucketNumber ; bucket++) {
        markNodesForBucket(store, bucket, NodeStore_bucketSize);
    }
}


/**
 * We define the worst node the node with the highest cost, excluding nodes which are required for
 * the DHT, and nodes which are somebody's bestParent (only relevant if they're the bestParent of
 * a DHT-required node, as otherwise their child would always be higher cost).
 * If two nodes tie (e.g. two unreachable nodes with maximum cost) then the node which is
 * further from us in keyspace is worse.
 */
static struct Node_Two* getWorstNode(struct NodeStore_pvt* store)
{
    struct Node_Two* worst = NULL;
    struct Node_Two* nn = NULL;
    RB_FOREACH(nn, NodeRBTree, &store->nodeTree) {
        // first cycle we set markings so markings remain if they are behind us
        struct Node_Link* parentLink = Node_getBestParent(nn);
        if (parentLink) {
            parentLink->parent->marked = 1;
        } else if (!worst || whichIsWorse(nn, worst, store) == nn) {
            // this time around we're only addressing nodes which are unreachable.
            worst = nn;
        }
    }
    if (worst) {
        RB_FOREACH(nn, NodeRBTree, &store->nodeTree) {
            if (nn->marked) { nn->marked = false; }
        }
        return worst;
    }

    // Mark the nodes that we need to protect for keyspace reasons.
    markKeyspaceNodes(store);

    RB_FOREACH(nn, NodeRBTree, &store->nodeTree) {
        if (nn->marked) {
            nn->marked = false;
        } else if (!worst || whichIsWorse(nn, worst, store) == nn) {
            worst = nn;
        }
    }
    if (worst) { return worst; }

    RB_FOREACH(nn, NodeRBTree, &store->nodeTree) {
        // third cycle, every node is apparently important but we need to get rid of someone
        // get whoever is worst if we ignore markings
        // by definition, this shouldn't be a bestParent, because their children have higher cost
        // so we're potentially creating a keyspace hole (routing blackhole) when we do this.
        // TODO(arceliar): protect keyspace, evict the worst bestParent instead?
        // Would require something like a forgetNode() to splice links together between
        // that node's bestParent and all its children, before we kill it.
        if (!worst || whichIsWorse(nn, worst, store) == nn) {
            worst = nn;
        }
    }

    // somebody has to be at the end of the line, not *everyone* can be someone's best parent!
    Assert_true(worst);
    return worst;
}

static void destroyNode(struct Node_Two* node, struct NodeStore_pvt* store)
{
    // careful, undefined unless debug is enabled...
    uint8_t address_debug[60];
    if (Defined(Log_DEBUG)) {
        Address_print(address_debug, &node->address);
    }

    struct Node_Link* link;
    RB_FOREACH(link, PeerRBTree, &node->peerTree) {
        Identity_check(link);
        NodeStore_unlinkNodes(&store->pub, link);
    }

    // If the node has a bestParent, it will be changed a number
    // of times as we kill off all of it's parent links.
    // This is an optimization:
    if (!Defined(PARANOIA)) {
        store->pub.linkedNodes--;
        setParentCostAndPath(node, NULL, UINT64_MAX, UINT64_MAX, store);
    }

    link = node->reversePeers;
    while (link) {
        struct Node_Link* nextLink = link->nextPeer;
        NodeStore_unlinkNodes(&store->pub, link);
        link = nextLink;
    }

    Assert_true(!Node_getBestParent(node));

    Assert_ifParanoid(node == RB_FIND(NodeRBTree, &store->nodeTree, node));
    RB_REMOVE(NodeRBTree, &store->nodeTree, node);
    store->pub.nodeCount--;

    Allocator_free(node->alloc);
}

// Must be at least 2 to avoid multiplying by 0.
// If too large, path choice may become unstable due to a guess we make in calcNextCost.
// This is fixable by storing cost based on links. A lot of work.
// In the mean time, just don't use a large value.
#define NodeStore_latencyWindow 8
static uint32_t costAfterDecay(const uint32_t oldCost)
{
    // Increase the cost by 1/Xth where X = NodeStore_latencyWindow
    // This is used to keep a weighted rolling average
    int64_t newCost = oldCost - oldCost/NodeStore_latencyWindow;
    if (newCost < 1024) {
        // Set some minimum cost
        newCost = 1024;
    }
    return newCost;
}

static uint32_t costAfterTimeout(const uint64_t oldCost)
{
    int64_t newCost = oldCost;
    newCost *= NodeStore_latencyWindow;
    newCost /= NodeStore_latencyWindow - 1;
    if (newCost > UINT32_MAX) { newCost = UINT32_MAX; }
    return newCost;
}

// Returns new cost of a link
static uint32_t calcNextCost(const uint64_t oldCost)
{
    // TODO(arceliar) the 1023 here is pretty arbitrary...
    uint64_t out = costAfterDecay(oldCost);
    // TODO(arceliar): is this safe?
    Assert_true(out >= 1024 && out != UINT64_MAX);
    return out;
}

static struct Node_Link* discoverNode(struct NodeStore_pvt* store,
                                      struct Address* addr,
                                      struct EncodingScheme* scheme,
                                      int inverseLinkEncodingFormNumber,
                                      uint64_t milliseconds)
{
    struct Node_Two* child = nodeForIp(store, addr->ip6.bytes);

    if (Defined(Log_DEBUG)) {
        uint8_t printedAddr[60];
        Address_print(printedAddr, addr);
        Log_debug(store->logger, "Discover node [%s]", printedAddr);
    }

    if (child && child == store->selfLink->child) {
        return NULL;
    }

    if (child && EncodingScheme_compare(child->encodingScheme, scheme)) {
        // Shit.
        // Box reset *and* they just updated and changed their encoding scheme.
        RumorMill_addNode(store->renumberMill, &child->address);
        if (addr->path > (child->address.path | (child->address.path << 3))) {
            Log_debug(store->logger, "Node appears to have changed it's encoding scheme "
                                     "but the message came from far away and we will not trust it");
            return NULL;
        } else {
            Log_debug(store->logger, "Node appears to have changed it's encoding scheme "
                                     "dropping him from the table and re-inserting");
            destroyNode(child, store);
            child = NULL;
        }
    } else if (child && child->address.protocolVersion != addr->protocolVersion) {
        child->address.protocolVersion = addr->protocolVersion;
    }

    struct Allocator* alloc = NULL;
    if (!child) {
        alloc = Allocator_child(store->alloc);
        child = Allocator_calloc(alloc, sizeof(struct Node_Two), 1);
        child->alloc = alloc;
        Bits_memcpy(&child->address, addr, sizeof(struct Address));
        child->encodingScheme = EncodingScheme_clone(scheme, child->alloc);
        child->timeLastPinged = Time_currentTimeMilliseconds(store->eventBase);
        Identity_set(child);
    }

    struct Node_Link* link = NULL;
    for (;;) {
        link = discoverLink(store,
                            addr->path,
                            child,
                            inverseLinkEncodingFormNumber);

        if (link) { break; }

        // We might have a broken link in the store which is causing new links to be rejected.
        // On the other hand, this path might actually be garbage :)
        // There's a DoS risk in that someone might use garbage paths to evict all of the
        // existing good paths.
        // While an attacker can send in a packet, it will necessarily follow a ridiculous path
        // in order that the path contains one of their nodes.
        // To resolve this, we'll walk the path looking for the "bad" link, then we'll check that
        // node to see if the path we took to reach it is actually the *best* path to that node.
        uint64_t path = addr->path;
        struct Node_Link* lastLink = store->selfLink;
        do {
            struct Node_Link* nextLink = NULL;
            path = firstHopInPath(path, &nextLink, lastLink, store);
            lastLink = nextLink;
            if (path == firstHopInPath_NO_NEXT_LINK) {
                // discoverNode() failed for some other reason.
                lastLink = NULL;
                break;
            }
        } while (firstHopInPath_INVALID != path);

        if (lastLink && LabelSplicer_routesThrough(addr->path, lastLink->child->address.path)) {
            // checking for sillyness...
            Assert_true(lastLink != store->selfLink);
            NodeStore_unlinkNodes(&store->pub, lastLink);
            continue;
        }

        if (alloc) {
            Allocator_free(alloc);
        }
        verify(store);
        Log_debug(store->logger, "Invalid path");
        return NULL;
    }

    Assert_true(link->child);

    #ifdef PARANOIA
        struct Node_Two* parent = link->parent;
    #endif

    //handleNews(link->child, cost, store);
    verify(store);
    handleLinkNews(link, calcNextCost(link->linkCost), store);
    verify(store);
    freePendingLinks(store);

    while ((store->pub.nodeCount - store->pub.peerCount) >
        store->pub.nodeCapacity
            || store->pub.linkCount > store->pub.linkCapacity)
    {
        struct Node_Two* worst = getWorstNode(store);
        if (Defined(Log_DEBUG)) {
            uint8_t worstAddr[60];
            Address_print(worstAddr, &worst->address);
            Log_debug(store->logger, "store full, removing worst node: [%s] nodes [%d] links [%d]",
                      worstAddr, store->pub.nodeCount, store->pub.linkCount);
        }

        Assert_true(!isPeer(worst, store));

        if (link && (worst == link->parent || worst == link->child)) { link = NULL; }

        destroyNode(worst, store);
        freePendingLinks(store);
    }

    verify(store);

    // This should test that link == NodeStore_linkForPath(path) but that is not guaranteed
    // to work because links are not healed up when a node is removed from the store
    Assert_ifParanoid(!link || RB_FIND(PeerRBTree, &parent->peerTree, link) == link);

    return link;
}

struct Node_Link* NodeStore_discoverNode(struct NodeStore* nodeStore,
                                         struct Address* addr,
                                         struct EncodingScheme* scheme,
                                         int inverseLinkEncodingFormNumber,
                                         uint64_t milliseconds)
{
    struct NodeStore_pvt* store = Identity_check((struct NodeStore_pvt*)nodeStore);
    store->disarmCheck++;
    struct Node_Link* out =
        discoverNode(store, addr, scheme, inverseLinkEncodingFormNumber, milliseconds);
    store->disarmCheck--;
    verify(store);
    return out;
}

struct Node_Two* NodeStore_nodeForAddr(struct NodeStore* nodeStore, uint8_t addr[16])
{
    struct NodeStore_pvt* store = Identity_check((struct NodeStore_pvt*)nodeStore);
    struct Node_Two* n = nodeForIp(store, addr);
    if (n && n->address.path == UINT64_MAX) {
        if (Defined(Log_DEBUG)) {
            uint8_t addrStr[40];
            AddrTools_printIp(addrStr, n->address.ip6.bytes);
            Log_debug(store->logger, "No way to represent path to [%s]", addrStr);
        }
        return NULL;
    }
    return n;
}

struct Node_Two* NodeStore_closestNode(struct NodeStore* nodeStore, uint64_t path)
{
    struct NodeStore_pvt* store = Identity_check((struct NodeStore_pvt*)nodeStore);
    struct Node_Link* out = NULL;
    findClosest(path, &out, store->selfLink, store);
    if (!out) { return NULL; }
    return Identity_check(out->child);
}

struct Node_Link* NodeStore_linkForPath(struct NodeStore* nodeStore, uint64_t path)
{
    struct NodeStore_pvt* store = Identity_check((struct NodeStore_pvt*)nodeStore);
    struct Node_Link* out = NULL;
    uint64_t pathParentChild = findClosest(path, &out, store->selfLink, store);
    if (pathParentChild != 1) { return NULL; }
    return Identity_check(out);
}

struct Node_Link* NodeStore_firstHopInPath(struct NodeStore* nodeStore,
                                           uint64_t path,
                                           uint64_t* correctedPath,
                                           struct Node_Link* startingPoint)
{
    struct NodeStore_pvt* store = Identity_check((struct NodeStore_pvt*)nodeStore);
    if (!startingPoint) { startingPoint = store->selfLink; }
    if (!Node_getBestParent(startingPoint->parent)) { return NULL; }
    struct Node_Link* out = NULL;
    path = firstHopInPath(path, &out, startingPoint, store);
    if (firstHopInPath_ERR(path)) { return NULL; }
    if (correctedPath) { *correctedPath = path; }
    return out;
}

char* NodeStore_getRouteLabel_strerror(uint64_t returnVal)
{
    switch (returnVal) {
        case NodeStore_getRouteLabel_PARENT_NOT_FOUND:
            return "NodeStore_getRouteLabel_PARENT_NOT_FOUND";
        case NodeStore_getRouteLabel_CHILD_NOT_FOUND:
            return "NodeStore_getRouteLabel_CHILD_NOT_FOUND";
        default: return NULL;
    }
}

uint64_t NodeStore_getRouteLabel(struct NodeStore* nodeStore,
                                 uint64_t pathToParent,
                                 uint64_t pathParentToChild)
{
    struct NodeStore_pvt* store = Identity_check((struct NodeStore_pvt*)nodeStore);
    struct Node_Link* linkToParent;
    if (findClosest(pathToParent, &linkToParent, store->selfLink, store) != 1) {
        return NodeStore_getRouteLabel_PARENT_NOT_FOUND;
    }
    //logLink(store, linkToParent, "NodeStore_getRouteLabel() PARENT");
    struct Node_Link* linkToChild = NULL;
    RB_FOREACH_REVERSE(linkToChild, PeerRBTree, &linkToParent->child->peerTree) {
        if (pathParentToChild == linkToChild->cannonicalLabel) {
            if (linkToParent == store->selfLink) {
                return linkToChild->cannonicalLabel;
            }
            // TODO(cjd): this could return ~0
            return extendRoute(pathToParent,
                               linkToChild->parent->encodingScheme,
                               linkToChild->cannonicalLabel,
                               linkToParent->inverseLinkEncodingFormNumber);
        }
    }
    return NodeStore_getRouteLabel_CHILD_NOT_FOUND;
}

uint64_t NodeStore_optimizePath(struct NodeStore* nodeStore, uint64_t path)
{
    struct NodeStore_pvt* store = Identity_check((struct NodeStore_pvt*)nodeStore);
    struct Node_Link* linkToParent;
    uint64_t next = findClosest(path, &linkToParent, store->selfLink, store);
    if (next == findClosest_INVALID) {
        return NodeStore_optimizePath_INVALID;
    }
    if (EncodingScheme_isSelfRoute(linkToParent->child->encodingScheme, next)) {
        // cannoicalize all the other wild ways that they can represent self routes.
        // TODO(cjd): this has been the source of assert failures and we might be sweeping
        //            a significant bug under the carpet.
        next = 1;
    }
    if (linkToParent == store->selfLink) {
        if (next == 1) { return 1; }
        return path;
    }

    if (next == 1) { return linkToParent->child->address.path; }

    struct Node_Link* childBestParent = Node_getBestParent(linkToParent->child);
    if (childBestParent) {
        linkToParent = childBestParent;
    }

    uint64_t optimized = extendRoute(linkToParent->child->address.path,
                                     linkToParent->child->encodingScheme,
                                     next,
                                     linkToParent->inverseLinkEncodingFormNumber);
    if (optimized != UINT64_MAX) {
        return optimized;
    }

    if (optimized == extendRoute_INVALID) {
        if (Defined(Log_DEBUG)) {
            do {
                uint8_t pathStr[20];
                uint8_t nextStr[20];
                uint8_t bestPathStr[20];
                AddrTools_printPath(pathStr, path);
                AddrTools_printPath(nextStr, next);
                AddrTools_printPath(bestPathStr, linkToParent->child->address.path);
                Log_debug(store->logger, "Failed to optimize path [%s] with closest known [%s] and "
                                         "best path to closest known [%s]",
                                         pathStr, nextStr, bestPathStr);
            } while (0);
        }
        return path;
    }

    return path;
}

struct Node_Link* NodeStore_nextLink(struct Node_Two* parent, struct Node_Link* startLink)
{
    if (!startLink) {
        return RB_MIN(PeerRBTree, &parent->peerTree);
    }
    return PeerRBTree_RB_NEXT(startLink);
}

/** See: NodeStore.h */
struct NodeStore* NodeStore_new(struct Address* myAddress,
                                struct Allocator* allocator,
                                struct EventBase* eventBase,
                                struct Log* logger,
                                struct RumorMill* renumberMill)
{
    struct Allocator* alloc = Allocator_child(allocator);

    struct NodeStore_pvt* out = Allocator_clone(alloc, (&(struct NodeStore_pvt) {
        .pub = {
            .nodeCapacity = NodeStore_DEFAULT_NODE_CAPACITY,
            .linkCapacity = NodeStore_DEFAULT_LINK_CAPACITY
        },
        .renumberMill = renumberMill,
        .logger = logger,
        .eventBase = eventBase,
        .alloc = alloc
    }));
    Identity_set(out);

    // Create the self node
    struct Node_Two* selfNode = Allocator_calloc(alloc, sizeof(struct Node_Two), 1);
    Bits_memcpy(&selfNode->address, myAddress, sizeof(struct Address));
    selfNode->encodingScheme = NumberCompress_defineScheme(alloc);
    selfNode->alloc = alloc;
    Identity_set(selfNode);
    out->pub.selfNode = selfNode;
    linkNodes(selfNode, selfNode, 1, 0, 0, 1, out);
    selfNode->timeLastPinged = Time_currentTimeMilliseconds(out->eventBase);

    out->pub.selfAddress = &out->selfLink->child->address;
    out->pub.selfAddress->protocolVersion = Version_CURRENT_PROTOCOL;

    return &out->pub;
}


//////////////////////////////////////////////////////////////////////////////////////////////
//////////////////////////////////////////////////////////////////////////////////////////////
//////////////////////////////////////////////////////////////////////////////////////////////


/**
 * Dump the table, one node at a time.
 */
struct Node_Two* NodeStore_dumpTable(struct NodeStore* nodeStore, uint32_t index)
{
    struct NodeStore_pvt* store = Identity_check((struct NodeStore_pvt*)nodeStore);
    // TODO(cjd): Schlameil the painter
    uint32_t i = 0;
    struct Node_Two* nn = NULL;
    RB_FOREACH(nn, NodeRBTree, &store->nodeTree) {
        if (i++ == index) { return nn; }
    }
    return NULL;
}

struct Node_Link* NodeStore_getNextLink(struct NodeStore* nodeStore, struct Node_Link* last)
{
    struct NodeStore_pvt* store = Identity_check((struct NodeStore_pvt*)nodeStore);
    struct Node_Two* nn;
    struct Node_Link* next;
    // NULL input, take first link of first node in store
    if (!last) {
        nn = Identity_ncheck(RB_MIN(NodeRBTree, &store->nodeTree));
        next = NULL;
    } else {
        next = Identity_ncheck(PeerRBTree_RB_NEXT(last));
        if (next) { return next; }
        nn = Identity_ncheck(NodeRBTree_RB_NEXT(last->parent));
    }

    while (!next) {
        if (!nn) { return NULL; }
        next = Identity_ncheck(RB_MIN(PeerRBTree, &nn->peerTree));
        nn = Identity_ncheck(NodeRBTree_RB_NEXT(nn));
    }
    return next;
}

struct Node_Two* NodeStore_getNextNode(struct NodeStore* nodeStore, struct Node_Two* lastNode)
{
    struct NodeStore_pvt* store = Identity_check((struct NodeStore_pvt*)nodeStore);
    if (!lastNode) {
        return Identity_ncheck(RB_MIN(NodeRBTree, &store->nodeTree));
    }
    return Identity_ncheck(NodeRBTree_RB_NEXT(lastNode));
}

static struct Node_Two* getBestCycleB(struct Node_Two* node,
                                      uint8_t target[16],
                                      struct NodeStore_pvt* store)
{
    uint32_t targetPfx = Address_prefixForIp6(target);
    uint32_t ourDistance = Address_getPrefix(store->pub.selfAddress) ^ targetPfx;
    struct Node_Link* next = NULL;
    RB_FOREACH_REVERSE(next, PeerRBTree, &node->peerTree) {
        if (Node_getBestParent(next->child) != next || next == store->selfLink) { continue; }
        if (next->child->address.path == UINT64_MAX) { continue; }
        if ((Address_getPrefix(&next->child->address) ^ targetPfx) >= ourDistance) { continue; }
        return next->child;
    }

    return NULL;
}

static int getBestCycle(struct Node_Two* node,
                        uint8_t target[16],
                        struct Node_Two** output,
                        int limit,
                        int cycle,
                        struct NodeStore_pvt* store)
{
    Assert_true(cycle < 1000);
    if (cycle < limit) {
        int total = 0;
        struct Node_Link* next = NULL;
        RB_FOREACH_REVERSE(next, PeerRBTree, &node->peerTree) {
            if (*output) { return total; }
            if (Node_getBestParent(next->child) != next || next == store->selfLink) { continue; }
            total += getBestCycle(next->child, target, output, limit, cycle+1, store);
        }
        return total;
    }

    *output = getBestCycleB(node, target, store);
    return 1;
}

struct Node_Two* NodeStore_getBest(struct NodeStore* nodeStore, uint8_t targetAddress[16])
{
    struct NodeStore_pvt* store = Identity_check((struct NodeStore_pvt*)nodeStore);

    // First try to find the node directly
    struct Node_Two* n = NodeStore_nodeForAddr(nodeStore, targetAddress);
    if (n && Node_getBestParent(n)) { return n; }

    // Try to find the best node that is a valid next hop (closer in keyspace)
    for (int i = 0; i < 10000; i++) {
        int ret = getBestCycle(store->pub.selfNode, targetAddress, &n, i, 0, store);
        if (n || !ret) {
            if (n) { Assert_true(Node_getBestParent(n)); }
            return n;
        }
    }

    // Apparently there are no valid next hops
    return NULL;
}

struct NodeList* NodeStore_getPeers(uint64_t label,
                                    const uint32_t max,
                                    struct Allocator* allocator,
                                    struct NodeStore* nodeStore)
{
    struct NodeStore_pvt* store = Identity_check((struct NodeStore_pvt*)nodeStore);
    Log_debug(store->logger, "getPeers request for [%llx]", (unsigned long long) label);
    // truncate the label to the part which this node uses PLUS
    // the self-interface bit for the next hop
    if (label > 1) {
        int bitsUsed = NumberCompress_bitsUsedForLabel(label);
        label = (label & Bits_maxBits64(bitsUsed)) | 1 << bitsUsed;
    }
    struct NodeList* out = Allocator_calloc(allocator, sizeof(struct NodeList), 1);
    out->nodes = Allocator_calloc(allocator, sizeof(char*), max);

    struct Node_Link* next = NULL;
    RB_FOREACH(next, PeerRBTree, &store->pub.selfNode->peerTree) {
        uint64_t p = next->cannonicalLabel;
        if (!Node_isOneHopLink(next) && p != 1) { continue; }
        if (p == UINT64_MAX) { continue; }
        if (p < label) { continue; }
        if (next->child->address.path != p) { continue; }
        int j;
        for (j = 0; j < (int)max; j++) {
            if (!out->nodes[j]) { continue; }
            if ((out->nodes[j]->address.path - label) > (p - label)) { continue; }
            break;
        }
        switch (j) {
            default: Bits_memmove(out->nodes, &out->nodes[1], (j - 1) * sizeof(char*));
            case 1: out->nodes[j - 1] = next->child;
            case 0:;
        }
    }

    out->size = 0;
    for (int i = 0; i < (int)max; i++) {
        if (out->nodes[i]) {
            out->nodes = &out->nodes[i];
            out->size = max - i;
            break;
        }
    }

    for (int i = 0; i < (int)out->size; i++) {
        Identity_check(out->nodes[i]);
        checkNode(out->nodes[i], store);
        Assert_true(out->nodes[i]->address.path);
        Assert_true(out->nodes[i]->address.path < (((uint64_t)1)<<63));
        out->nodes[i] = Allocator_clone(allocator, out->nodes[i]);
    }
    return out;
}

static bool isOkAnswer(struct Node_Two* node,
                       uint32_t compatVer,
                       struct NodeStore_pvt* store)
{
    if (node->address.path == UINT64_MAX) {
        // (very) unreachable
        return false;
    }
    if (!Version_isCompatible(compatVer, node->address.protocolVersion)) {
        return false;
    }
    if (node == store->pub.selfNode) {
        return false;
    }
    return true;
}

/** See: NodeStore.h */
struct NodeList* NodeStore_getClosestNodes(struct NodeStore* nodeStore,
                                           struct Address* targetAddress,
                                           const uint32_t count,
                                           uint32_t compatVer,
                                           struct Allocator* allocator)
{
    struct NodeStore_pvt* store = Identity_check((struct NodeStore_pvt*)nodeStore);

    struct NodeList* out = Allocator_malloc(allocator, sizeof(struct NodeList));
    out->nodes = Allocator_calloc(allocator, count, sizeof(char*));
    out->size = count;

    struct Node_Two fakeNode = { .marked = 0 };
    Bits_memcpy(&fakeNode.address, targetAddress, sizeof(struct Address));

    struct Node_Two* next = Identity_ncheck(RB_NFIND(NodeRBTree, &store->nodeTree, &fakeNode));
    if (!next) {
        next = Identity_ncheck(RB_MAX(NodeRBTree, &store->nodeTree));
    }
    if (!next) {
        out->size = 0;
        return out;
    }

    struct Node_Two* prev = Identity_ncheck(NodeRBTree_RB_PREV(next));
    int idx = out->size-1;

    while (idx > -1) {
        if (prev && (!next || Address_closest(targetAddress, &next->address, &prev->address) > 0)) {
            if (isOkAnswer(prev, compatVer, store)) { out->nodes[idx--] = prev; }
            prev = Identity_ncheck(NodeRBTree_RB_PREV(prev));
            continue;
        }
        if (next && (!prev || Address_closest(targetAddress, &next->address, &prev->address) < 0)) {
            if (isOkAnswer(next, compatVer, store)) { out->nodes[idx--] = next; }
            next = Identity_ncheck(NodeRBTree_RB_NEXT(next));
            continue;
        }
        break;
    }

    out->nodes = &out->nodes[idx+1];
    out->size -= idx+1;

    for (int i = 0; i < (int)out->size; i++) {
        Identity_check(out->nodes[i]);
        Assert_true(out->nodes[i]->address.path);
        Assert_true(out->nodes[i]->address.path < (((uint64_t)1)<<63));
        out->nodes[i] = Allocator_clone(allocator, out->nodes[i]);
    }
    return out;
}

void NodeStore_disconnectedPeer(struct NodeStore* nodeStore, uint64_t path)
{
    struct NodeStore_pvt* store = Identity_check((struct NodeStore_pvt*)nodeStore);
    struct Node_Link* nl = NodeStore_linkForPath(nodeStore, path);
    if (!nl) { return; }
    if (Defined(Log_DEBUG)) {
        uint8_t pathStr[20];
        AddrTools_printPath(pathStr, path);
        Log_debug(store->logger, "NodeStore_disconnectedPeer(%s)", pathStr);
    }
    NodeStore_unlinkNodes(&store->pub, nl);
}

static void brokenLink(struct NodeStore_pvt* store, struct Node_Link* brokenLink)
{
    NodeStore_unlinkNodes(&store->pub, brokenLink);
}

static void addLinkToMill(struct NodeStore_pvt* store, struct Node_Link* link)
{
    struct Address addr;
    Bits_memcpy(&addr, &link->child->address, sizeof(struct Address));
    addr.path =
        NodeStore_getRouteLabel(&store->pub, link->parent->address.path, link->cannonicalLabel);
    Assert_true(!NodeStore_getRouteLabel_ERR(addr.path));
    RumorMill_addNode(store->renumberMill, &addr);
}

void NodeStore_brokenLink(struct NodeStore* nodeStore, uint64_t path, uint64_t pathAtErrorHop)
{
    struct NodeStore_pvt* store = Identity_check((struct NodeStore_pvt*)nodeStore);
    if (Defined(Log_DEBUG)) {
        uint8_t pathStr[20];
        uint8_t pathAtErrorHopStr[20];
        AddrTools_printPath(pathStr, path);
        AddrTools_printPath(pathAtErrorHopStr, pathAtErrorHop);
        Log_debug(store->logger, "NodeStore_brokenLink(%s, %s)", pathStr, pathAtErrorHopStr);
    }

    struct Node_Link* link = store->selfLink;
    uint64_t thisPath = path;
    for (;;) {
        uint64_t nextPath = firstHopInPath(thisPath, &link, link, store);
        uint64_t mask = (((uint64_t)1) << (Bits_log2x64(thisPath) + 1)) - 1;

        if (Defined(Log_DEBUG)) {
            uint8_t maskStr[20];
            uint8_t pathStr[20];
            AddrTools_printPath(pathStr, nextPath);
            AddrTools_printPath(maskStr, mask);
            Log_debug(store->logger, "NodeStore_brokenLink() nextPath = [%s] mask = [%s]",
                      pathStr, maskStr);
        }

        uint64_t cannonicalPath =
            NodeStore_getRouteLabel(&store->pub, link->parent->address.path, link->cannonicalLabel);
        Assert_true(!NodeStore_getRouteLabel_ERR(cannonicalPath) ||
            cannonicalPath == UINT64_MAX ||
            link->parent->address.path == UINT64_MAX);

        if ((pathAtErrorHop & mask) >= nextPath) {
            uint64_t cannPathAtErrorHop =
                EncodingScheme_convertLabel(link->child->encodingScheme,
                                            (pathAtErrorHop & mask),
                                            EncodingScheme_convertLabel_convertTo_CANNONICAL);

            uint8_t cannPathAtErrorHopStr[20];
            AddrTools_printPath(cannPathAtErrorHopStr, cannPathAtErrorHop);
            Log_debug(store->logger, "NodeStore_brokenLink() converted pathAtErrorHop to [%s]",
                      cannPathAtErrorHopStr);

            if (cannPathAtErrorHop == UINT64_MAX) {
                // error
            } else if ((cannPathAtErrorHop & mask) != thisPath) {
                // wrong path
            } else if (path != cannonicalPath && !NodeStore_getRouteLabel_ERR(cannonicalPath)) {
                logLink(store, link, "NodeStore_brokenLink() not cannonucal, sending ping");
                addLinkToMill(store, link);
                return;
            } else {
                logLink(store, link, "NodeStore_brokenLink() removing");
                brokenLink(store, link);
                return;
            }
        } else if (firstHopInPath_NO_NEXT_LINK == nextPath && thisPath == 1) {
            Assert_ifParanoid(NodeStore_linkForPath(nodeStore, path) == link);
            if (path >> 56) {
                logLink(store, link, "NodeStore_brokenLink() probably caused by long path");
            } else if (path != cannonicalPath && !NodeStore_getRouteLabel_ERR(cannonicalPath)) {
                logLink(store, link, "NodeStore_brokenLink() not cannonical, sending ping (1link)");
                addLinkToMill(store, link);
                return;
            } else {
                logLink(store, link, "NodeStore_brokenLink() removing (1link)");
                brokenLink(store, link);
            }
            return;
        }

        if (firstHopInPath_NO_NEXT_LINK == nextPath) {
            Log_debug(store->logger, "NodeStore_brokenLink() firstHopInPath_NO_NEXT_LINK");

            // fails if pathAtErrorHop is garbage.
            Assert_ifTesting(!NodeStore_linkForPath(nodeStore, path));
            return;
        }

        if (firstHopInPath_INVALID == nextPath) {
            Log_debug(store->logger, "NodeStore_brokenLink() firstHopInPath_INVALID");
            return;
        }

        Assert_true(link);
        thisPath = nextPath;
    }
}

// When a response comes in, we need to pay attention to the path used.
static void updatePathCost(struct NodeStore_pvt* store, const uint64_t path, uint64_t newCost)
{
    struct Node_Link* link = store->selfLink;
    uint64_t pathFrag = path;
    uint64_t now = Time_currentTimeMilliseconds(store->eventBase);
    for (;;) {
        struct Node_Link* nextLink = NULL;
        uint64_t nextPath = firstHopInPath(pathFrag, &nextLink, link, store);
        if (firstHopInPath_ERR(nextPath)) {
            break;
        }

        // expecting behavior of nextLinkOnPath()
        Assert_ifParanoid(nextLink->parent == link->child);

        // Update linkCost.
        int64_t newLinkCost = calcNextCost(nextLink->linkCost);
        verify(store);
        handleLinkNews(nextLink, newLinkCost, store);
        verify(store);

        nextLink->timeLastSeen = now;

        pathFrag = nextPath;
        link = nextLink;
        newCost++;
    }

    link->child->timeLastPinged = now;
}

void NodeStore_pathResponse(struct NodeStore* nodeStore, uint64_t path, uint64_t milliseconds)
{
    struct NodeStore_pvt* store = Identity_check((struct NodeStore_pvt*)nodeStore);
    struct Node_Link* link = NodeStore_linkForPath(nodeStore, path);
    if (!link || link == store->selfLink) { return; }
    struct Node_Two* node = link->child;
    uint64_t newCost;
    if (node->address.path == path) {
        // Use old cost value to calculate new cost.
        newCost = calcNextCost(Node_getCost(node));
    }
    else {
        // Old cost value doesn't relate to this path, so we should do something different
        // FIXME(arceliar): calcNextCost is guessing what the cost would stabilize to
        // I think actually fixing this would require storing cost (or latency?) per link,
        // so we can calculate the expected cost for an arbitrary path
        newCost = calcNextCost(UINT64_MAX);
    }
    store->disarmCheck++;
    updatePathCost(store, path, newCost);
    store->disarmCheck--;
    verify(store);
}

void NodeStore_pathTimeout(struct NodeStore* nodeStore, uint64_t path)
{
    struct NodeStore_pvt* store = Identity_check((struct NodeStore_pvt*)nodeStore);

    struct Node_Link* link = NodeStore_linkForPath(nodeStore, path);
    if (!link) { return; }
    struct Node_Two* node = link->child;

    // TODO(cjd): What we really should be doing here is storing this link in a
    //            potentially-down-list, after pinging the parent, if the parent does not respond
    //            and then we replace the link with the parent's link and walk backwards up
    //            the tree. If the parent does respond then we keep pinging the child of the path
    //            hoping it will respond or die and as it's link-state is destroyed by subsequent
    //            lost packets, children will be re-parented to other paths.

    // We probably did not ping it along the node's best path.
    // Keep checking until we're sure it's either OK or down.
    RumorMill_addNode(store->renumberMill, &node->address);

    if (!link || link->child->address.path != path) { return; }

    if (link->parent != store->pub.selfNode) {
        // Nevermind, we did use the best path.
        // All we know for sure is that link->child didn't respond.
        // That could be because an earlier link is down.
        // Ping it, we should eventually backtrack to the correct link.
        RumorMill_addNode(store->renumberMill, &link->parent->address);
    }

    uint64_t oldCost = Node_getCost(node);
    int64_t newLinkCost = costAfterTimeout(link->linkCost);
    verify(store);
    handleLinkNews(link, newLinkCost, store);
    verify(store);
    if (Defined(Log_DEBUG)) {
        uint8_t addr[60];
        Address_print(addr, &node->address);
        Log_debug(store->logger,
                  "Ping timeout for %s. changing cost from %llu to %llu\n",
                  addr,
                  (unsigned long long)oldCost,
                  (unsigned long long)Node_getCost(node));
    }
}

struct Address NodeStore_addrForBucket(struct Address* source, uint16_t bucket)
{
    Assert_compileTime(NodeStore_bucketNumber == 128);
    struct Address addr = *source;
    uint64_t* addrPart = (bucket < 64) ? &addr.ip6.longs.one_be : &addr.ip6.longs.two_be;
    uint64_t bitmask = (uint64_t)1 << (63 - (bucket % 64));
    *addrPart ^= Endian_hostToBigEndian64(bitmask);
    Assert_ifParanoid(bucket == NodeStore_bucketForAddr(source, &addr));
    return addr;
}

uint16_t NodeStore_bucketForAddr(struct Address* source, struct Address* dest)
{
    Assert_compileTime(NodeStore_bucketNumber == 128);
    uint16_t bucket = 0;
    uint64_t addrPart = source->ip6.longs.one_be ^ dest->ip6.longs.one_be;
    if (!addrPart) {
        addrPart = source->ip6.longs.two_be ^ dest->ip6.longs.two_be;
        bucket += 64;
    }
    addrPart = Endian_bigEndianToHost64(addrPart);
    bucket += 63 - Bits_log2x64(addrPart);
    return bucket;
}

uint64_t NodeStore_timeSinceLastPing(struct NodeStore* nodeStore, struct Node_Two* node)
{
    struct NodeStore_pvt* store = Identity_check((struct NodeStore_pvt*)nodeStore);
    uint64_t now = Time_currentTimeMilliseconds(store->eventBase);
    uint64_t lastSeen = node->timeLastPinged;
    struct Node_Link* link = Node_getBestParent(node);
    while (link && link != store->selfLink) {
        lastSeen = (link->timeLastSeen < lastSeen) ? link->timeLastSeen : lastSeen;
        link = Node_getBestParent(link->parent);
    }
    return now - lastSeen;
}

bool NodeStore_getFullVerify(struct NodeStore* nodeStore)
{
    struct NodeStore_pvt* store = Identity_check((struct NodeStore_pvt*)nodeStore);
    return store->fullVerify != 0;
}

void NodeStore_setFullVerify(struct NodeStore* nodeStore, bool fullVerify)
{
    struct NodeStore_pvt* store = Identity_check((struct NodeStore_pvt*)nodeStore);
    store->fullVerify = (fullVerify != 0);
}<|MERGE_RESOLUTION|>--- conflicted
+++ resolved
@@ -437,13 +437,8 @@
 // Returns true if anything was modified
 static bool findBestParent(struct Node_Two* node, struct NodeStore_pvt* store)
 {
-<<<<<<< HEAD
-    uint64_t time0 = Time_hrtime(store->eventBase);
+    uint64_t time0 = Time_hrtime();
     if (!findBestParent0(node, store)) { return false; }
-=======
-    uint64_t time0 = Time_hrtime();
-    if (!findBestParent0(node, store)) { return; }
->>>>>>> 176eeb4a
     int ret = 0;
     int cycle = 0;
     do {
