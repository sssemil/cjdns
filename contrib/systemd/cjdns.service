[Unit]
Description=cjdns: routing engine designed for security, scalability, speed and ease of use
Wants=network.target
After=network.target

[Service]
ProtectHome=true
ProtectSystem=true
SyslogIdentifier=cjdroute
ExecStartPre=/bin/sh -ec "if ! test -s /etc/cjdroute.conf; \
                then umask 077; \
<<<<<<< HEAD
                cjdroute --genconf > /etc/cjdroute.conf.new; \
                mv /etc/cjdroute.conf.new /etc/cjdroute.conf; \
=======
                /usr/bin/cjdroute --genconf > /etc/cjdroute.conf; \
>>>>>>> a10fc74f
                echo 'WARNING: A new /etc/cjdroute.conf file has been generated.'; \
            fi"
ExecStart=/bin/sh -c "exec cjdroute --nobg < /etc/cjdroute.conf"
Restart=always

[Install]
WantedBy=multi-user.target<|MERGE_RESOLUTION|>--- conflicted
+++ resolved
@@ -9,12 +9,7 @@
 SyslogIdentifier=cjdroute
 ExecStartPre=/bin/sh -ec "if ! test -s /etc/cjdroute.conf; \
                 then umask 077; \
-<<<<<<< HEAD
-                cjdroute --genconf > /etc/cjdroute.conf.new; \
-                mv /etc/cjdroute.conf.new /etc/cjdroute.conf; \
-=======
                 /usr/bin/cjdroute --genconf > /etc/cjdroute.conf; \
->>>>>>> a10fc74f
                 echo 'WARNING: A new /etc/cjdroute.conf file has been generated.'; \
             fi"
 ExecStart=/bin/sh -c "exec cjdroute --nobg < /etc/cjdroute.conf"
