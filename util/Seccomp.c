--- conflicted
+++ resolved
@@ -200,27 +200,10 @@
             IFEQ(__NR_recvfrom, success),
         #endif
 
-<<<<<<< HEAD
-    // Security_checkPermissions() -> getMaxMem()
-    // x86 uses ugetrlimit and mmap2
-    #ifdef __NR_getrlimit
-        rc |= seccomp_rule_add(ctx, SCMP_ACT_ALLOW, SCMP_SYS(getrlimit), 0);
-    #endif
-    #ifdef __NR_ugetrlimit
-        rc |= seccomp_rule_add(ctx, SCMP_ACT_ALLOW, SCMP_SYS(ugetrlimit), 0);
-    #endif
-    #ifdef __NR_mmap
-        rc |= seccomp_rule_add(ctx, SCMP_ACT_ALLOW, SCMP_SYS(mmap), 0);
-    #endif
-    #ifdef __NR_mmap2
-        rc |= seccomp_rule_add(ctx, SCMP_ACT_ALLOW, SCMP_SYS(mmap2), 0);
-    #endif
-=======
         #ifdef __NR_socketcall
             // 32-bit: recvmsg is a socketcall
             IFEQ(__NR_socketcall, success),
         #endif
->>>>>>> 430bec05
 
         // libuv
         IFEQ(__NR_epoll_ctl, success),
