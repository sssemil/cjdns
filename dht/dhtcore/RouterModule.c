/* vim: set expandtab ts=4 sw=4: */
/*
 * You may redistribute this program and/or modify it under the terms of
 * the GNU General Public License as published by the Free Software Foundation,
 * either version 3 of the License, or (at your option) any later version.
 *
 * This program is distributed in the hope that it will be useful,
 * but WITHOUT ANY WARRANTY; without even the implied warranty of
 * MERCHANTABILITY or FITNESS FOR A PARTICULAR PURPOSE.  See the
 * GNU General Public License for more details.
 *
 * You should have received a copy of the GNU General Public License
 * along with this program.  If not, see <http://www.gnu.org/licenses/>.
 */
#include "benc/String.h"
#include "dht/Address.h"
#include "dht/dhtcore/RouterModule.h"
#include "dht/dhtcore/RouterModule_pvt.h"
#include "dht/dhtcore/Node.h"
#include "dht/dhtcore/NodeList.h"
#include "dht/dhtcore/NodeStore.h"
#include "dht/dhtcore/VersionList.h"
#include "dht/CJDHTConstants.h"
#include "dht/DHTMessage.h"
#include "dht/DHTModule.h"
#include "dht/DHTModuleRegistry.h"
#include "util/log/Log.h"
#include "memory/Allocator.h"
#include "switch/LabelSplicer.h"
#include "switch/NumberCompress.h"
#include "util/events/EventBase.h"
#include "util/AverageRoller.h"
#include "util/Bits.h"
#include "util/Endian.h"
#include "util/Pinger.h"
#include "util/events/Time.h"
#include "util/events/Timeout.h"
#include "util/version/Version.h"

/*
 * The router module is the central part of the DHT engine.
 * It's job is to maintain a routing table which is updated by all incoming packets.
 * When it gets an incoming query, its job is to add nodes to the reply so that the asking node
 * can find other nodes which are closer to its target than us.
 *
 * This implementation does not split nodes explicitly into buckets not does it explicitly try to
 * distinguish between "good" and "bad" nodes. Instead it tries to determine which node will help
 * get to the requested record the fastest. Instead of periodicly pinging a random node in each
 * "bucket", this implementation periodically searches for a random[1] hash. When a node is sent a
 * query, the the distance[2] between it and the first node is divided by the amount of time it
 * takes the node to respond, for each successful search, this number is added to an attribute of
 * the node called "reach".
 *
 * Visually representing a node as an area whose location is defined by the node id and its size is
 * defined by the node reach, you can see that there is a possibility for a record to be closer in
 * key space to node2 while is is still further inside of node1's reach thus node1 is a better
 * choice for the next node to ask.
 *
 * |<--------- Node 1 ---------->|
 *                      |<--- Node 2 ---->|
 *                         ^----- Desired record location.
 *
 * New nodes are inserted into the table but with a reach of 0. It is up to the search client to
 * send search requests to them so they can prove their validity and have their reach number
 * updated.
 *
 * Reach of a node is incremented by 2 every time the node responds to a query and incremented by 1
 * every time a node sends a query of its own. This has almost no effect except that it means a
 * node which has recently sent data will be preferred over one which has not.
 *
 * When a search is carried out, the next K returned nodes are not necessarily the closest known
 * nodes to the id of the record. The nodes returned will be the nodes with the lowest
 * distance:reach ratio. The distance:reach ratio is calculated by dividing the distance between
 * the node and the record by the node's reach number. Actually it is done by multiplying
 * UINT32_MAX minus the distance by the reach so that it does not need to use slower divison.
 * See: NodeCollector.h
 *
 * Since information about a node becomes stale over time, all reach numbers are decreased by
 * the constant REACH_DECREASE_PER_SECOND times the number of seconds since the last cycle,
 * this operation is performed periodicly every LOCAL_MAINTENANCE_SEARCH_MILLISECONDS unless
 * a local maintainence search is being run which is not often once the network is stable.
 *
 * TODO ---
 * In order to have the nodes with least distance:reach ratio ready to handle any incoming search,
 * we precompute the borders where the "best next node" changes. This computation is best understood
 * by graphing the nodes with their location in keyspace on the X axis and their reach on the Y
 * axis. The border between two nodes, nodeA and nodeB is the location where a line drawn from the
 * X axis up to either node location would be the same angle.
 *
 *  ^                                              ^
 *  |     nodeA                                    |     nodeA
 *  |       |\                                     |       |\__
 *  |       | \                                    |       |   \__
 *  |       |  \    nodeB                          |       |      \nodeB
 *  |       |   \    /|                            |       |         \__
 *  |       |    \  / |                            |       |         |  \__
 *  |       |     \/  |                            |       |         |     \__
 *  +--------------------------------------->      +--------------------------------------->
 *                 ^-- border                                                 ^-- border2
 *
 * Everything to the left of the border and everything to the right of border2 is to be serviced by
 * nodeA. Everything between the two borders is serviced by nodeB. Border2 is found by
 * drawing a line from the point given for nodeA to through the point given for nodeB and finding
 * the intersection of that line with the Y axis. border and border2 are shown on different graphs
 * only to limit clutter, they are the same nodeA and nodeB.
 *
 * When resolving a search, this implementation will lookup the location of the searched for record
 * and return the nodes which belong to the insides of the nearest K borders, this guarantees return
 * of the nodes whose distance:reach ratio is the lowest for that location.
 * ---
 *
 * This implementation must never respond to a search by sending any node who's id is not closer
 * to the target than its own. Such an event would lead to the possibility of "routing loops" and
 * must be prevented. Searches for which this node has the lowest distance:reach ratio will be
 * replied to with nodes which have 0 reach but are closer than this node or, if there are no such
 * nodes, no nodes at all.
 *
 * The search consumer in this routing module tries to minimize the amount of traffic sent when
 * doing a lookup. To achieve this, it sends a request only to the last node in the search response
 * packet, after the global mean response time has passed without it getting a response, it sends
 * requests to the second to last and so forth, working backward. Nodes which fail to respond in
 * time have their reach immedietly set to zero.
 *
 * The global mean response time is the average amount of time it takes a node to respond to a
 * search query. It is a rolling average over the past 256 seconds.
 *
 * To maximize the quality of service offered by this node this implementation will repeat
 * searches which it handles every number of seconds given by the constant:
 * GLOBAL_MAINTENANCE_SEARCH_MILLISECONDS.
 * Any incoming search with a get_peers request is eligable to be repeated.
 *
 * [1] The implementation runs periodic searches for random hashes but unless the search target
 *     is closer in keyspace to this node than it is to any node with non-zero reach, the search
 *     is not performed. This means that the node will send out lots of searches when it doesn't
 *     know many reliable nodes but it will taper off like a governer as it becomes more
 *     integrated in the network. These searches are run every number of milliseconds given
 *     by the constant LOCAL_MAINTENANCE_SEARCH_MILLISECONDS.
 *
 * [2] If a response "overshoots" the record requested then it is calculated as if it had undershot
 *     by the same amount so as not to provide arbitrage advantage to nodes who return results which
 *     are very far away yet very inaccurate. If it overshoots by more than the distance between the
 *     node and the searched for location (this should never happen), it is considered to be 0.
 */

/*--------------------Constants--------------------*/

/** The number of seconds of time overwhich to calculate the global mean response time. */
#define GMRT_SECONDS 256

/**
 * The number to initialize the global mean response time averager with so that it will
 * return sane results early on, this number can be much higher than the expected average.
 */
#define GMRT_INITAL_MILLISECONDS 5000

#define SEARCH_REPEAT_MILLISECONDS 7500

/** The number of times the GMRT before pings should be timed out. */
#define PING_TIMEOUT_GMRT_MULTIPLIER 100

/** The minimum amount of time before a ping should timeout. */
#define PING_TIMEOUT_MINIMUM 3000

/** You are not expected to understand this. */
#define LINK_STATE_MULTIPLIER 536870

/** All searches will be killed after this amount of time nomatter how bad the GMRT is. */
#define MAX_TIMEOUT 10000

/** Never allow a search to be timed out in less than this number of milliseconds. */
#define MIN_TIMEOUT 10

/**
 * Used to keep reach a weighted rolling average of recent ping times.
 * The smaller this value, the more significant recent pings are to reach.
 */
#define REACH_WINDOW 8

/*--------------------Prototypes--------------------*/
static int handleIncoming(struct DHTMessage* message, void* vcontext);
static int handleOutgoing(struct DHTMessage* message, void* vcontext);


/*--------------------Interface--------------------*/

/**
 * Register a new RouterModule.
 *
 * @param registry the DHT module registry for signal handling.
 * @param allocator a means to allocate memory.
 * @param myAddress the address for this DHT node.
 * @param nodeStore the place to put the nodes
 * @return the RouterModule.
 */
struct RouterModule* RouterModule_register(struct DHTModuleRegistry* registry,
                                           struct Allocator* allocator,
                                           const uint8_t myAddress[Address_KEY_SIZE],
                                           struct EventBase* eventBase,
                                           struct Log* logger,
                                           struct Random* rand,
                                           struct NodeStore* nodeStore)
{
    struct RouterModule* const out = Allocator_calloc(allocator, sizeof(struct RouterModule), 1);

    struct DHTModule* dm = Allocator_clone(allocator, (&(struct DHTModule) {
        .name = "RouterModule",
        .context = out,
        .handleIncoming = handleIncoming,
        .handleOutgoing = handleOutgoing
    }));
    DHTModuleRegistry_register(dm, registry);

    Hex_decode(out->gitVersionBytes, 20, Version_gitVersion(), 40);
    out->gitVersion.len = 20;
    out->gitVersion.bytes = (char*) out->gitVersionBytes;

    Address_forKey(&out->address, myAddress);

    out->gmrtRoller = AverageRoller_new(GMRT_SECONDS, eventBase, allocator);
    AverageRoller_update(out->gmrtRoller, GMRT_INITAL_MILLISECONDS);
    out->nodeStore = nodeStore;
    out->registry = registry;
    out->eventBase = eventBase;
    out->logger = logger;
    out->allocator = allocator;
    out->rand = rand;
    out->pinger = Pinger_new(eventBase, rand, logger, allocator);

    Identity_set(out);
    return out;
}

/**
 * The amount of time to wait before skipping over the first node and trying another in a search.
 * Any node which can't beat this time will have its reach set to 0.
 *
 * @param module this module.
 * @return the timeout time.
 */
uint64_t RouterModule_searchTimeoutMilliseconds(struct RouterModule* module)
{
    uint64_t x = (((uint64_t) AverageRoller_getAverage(module->gmrtRoller)) * 4);
    x = x + (Random_uint32(module->rand) % (x | 1)) / 2;
    return (x > MAX_TIMEOUT) ? MAX_TIMEOUT : (x < MIN_TIMEOUT) ? MIN_TIMEOUT : x;
}

static uint32_t reachAfterDecay(const uint32_t oldReach)
{
    return (oldReach - (oldReach / REACH_WINDOW) - 1);
}

static uint32_t reachAfterTimeout(const uint32_t oldReach)
{
<<<<<<< HEAD
    return (oldReach / 2);
=======
    switch (oldReach) {
        case 2: return 1;
        case 1:
        case 0: return 0;
        default: return oldReach / 2;
    }
>>>>>>> fa15457d
}

static inline void responseFromNode(struct Node* node,
                                    uint32_t millisecondsSinceRequest,
                                    struct RouterModule* module)
{
    if (node) {
        if (millisecondsSinceRequest == 0) {
            millisecondsSinceRequest = 1;
        }
        node->reach = reachAfterDecay(node->reach) +
            ((UINT32_MAX / REACH_WINDOW) / millisecondsSinceRequest);
        NodeStore_updateReach(node, module->nodeStore);
    }
}

static inline int sendNodes(struct NodeList* nodeList,
                            struct DHTMessage* message,
                            struct RouterModule* module)
{
    struct DHTMessage* query = message->replyTo;
    String* nodes = Allocator_malloc(message->allocator, sizeof(String));
    nodes->len = nodeList->size * Address_SERIALIZED_SIZE;
    nodes->bytes = Allocator_malloc(message->allocator, nodeList->size * Address_SERIALIZED_SIZE);

    struct VersionList* versions = VersionList_new(nodeList->size, message->allocator);

    uint32_t i;
    for (i = 0; i < nodeList->size; i++) {

        // We have to modify the reply in case this node uses a longer label discriminator
        // in our switch than its target address, the target address *must* have the same
        // length or longer.
        struct Address addr;
        Bits_memcpyConst(&addr, &nodeList->nodes[i]->address, sizeof(struct Address));

        addr.path = LabelSplicer_getLabelFor(addr.path, query->address->path);

        Address_serialize((uint8_t*) &nodes->bytes[i * Address_SERIALIZED_SIZE], &addr);

        versions->versions[i] = nodeList->nodes[i]->version;
    }
    if (i > 0) {
        Dict_putString(message->asDict, CJDHTConstants_NODES, nodes, message->allocator);
        String* versionsStr = VersionList_stringify(versions, message->allocator);
        Dict_putString(message->asDict,
                       CJDHTConstants_NODE_PROTOCOLS,
                       versionsStr,
                       message->allocator);
    }
    return 0;
}

/**
 * Handle an incoming search query.
 * This is setup to handle the outgoing *response* to the query, it should
 * be called from handleOutgoing() and populate the response with nodes.
 *
 * @param message the empty response message to populate.
 * @param replyArgs the arguments dictionary in the response (to be populated).
 * @param module the routing module context.
 * @return 0 as long as the packet should not be stopped (at this point always 0).
 */
static inline int handleQuery(struct DHTMessage* message,
                              struct RouterModule* module)
{
    struct DHTMessage* query = message->replyTo;

    int64_t* versionPtr = Dict_getInt(query->asDict, CJDHTConstants_PROTOCOL);
    uint32_t version = (versionPtr && *versionPtr <= UINT32_MAX) ? *versionPtr : 0;

    // We got a query, the reach should be set to 1 in the new node.
    NodeStore_addNode(module->nodeStore, query->address, 1, version);

    struct NodeList* nodeList = NULL;

    String* queryType = Dict_getString(query->asDict, CJDHTConstants_QUERY);
    if (String_equals(queryType, CJDHTConstants_QUERY_FN)) {
        // get the target
        String* target = Dict_getString(query->asDict, CJDHTConstants_TARGET);
        if (target == NULL || target->len != Address_SEARCH_TARGET_SIZE) {
            return 0;
        }

        struct Address targetAddr;
        Bits_memcpyConst(targetAddr.ip6.bytes, target->bytes, Address_SEARCH_TARGET_SIZE);

        // send the closest nodes
        nodeList = NodeStore_getClosestNodes(module->nodeStore,
                                             &targetAddr,
                                             query->address,
                                             RouterModule_K + 5,
                                             version,
                                             message->allocator);

    } else if (String_equals(queryType, CJDHTConstants_QUERY_GP)) {
        // get the target
        String* target = Dict_getString(query->asDict, CJDHTConstants_TARGET);
        if (target == NULL || target->len != 8) {
            return 0;
        }
        uint64_t targetPath;
        Bits_memcpyConst(&targetPath, target->bytes, 8);
        targetPath = Endian_bigEndianToHost64(targetPath);

        nodeList =
            NodeStore_getPeers(targetPath, RouterModule_K, message->allocator, module->nodeStore);

    } else {
        // Treat as a ping, tell them our version
        Dict_putString(message->asDict,
                       CJDHTConstants_VERSION,
                       &module->gitVersion,
                       message->allocator);
    }

    // Always send our encoding scheme definition
    struct EncodingScheme* scheme = NumberCompress_defineScheme(message->allocator);
    String* flattenedScheme = EncodingScheme_serialize(scheme, message->allocator);
    Dict_putString(message->asDict, CJDHTConstants_ENC_SCHEME, flattenedScheme, message->allocator);

    // And tell the asker which encoding form their interface uses:
    int totalBits = NumberCompress_bitsUsedForLabel(query->address->path);
    int schemeNum = -1;
    for (int i =  0; i < scheme->count; i++) {
        if (totalBits == (scheme->forms[i].prefixLen + scheme->forms[i].bitCount)) {
            schemeNum = i;
            break;
        }
    }
    Assert_true(schemeNum > -1);
    Dict_putInt(message->asDict, CJDHTConstants_ENC_INDEX, schemeNum, message->allocator);


    return (nodeList) ? sendNodes(nodeList, message, module) : 0;
}

/**
 * We handle 2 kinds of packets on the outgoing.
 * 1. our requests
 * 2. our replies to others' requests.
 * Everything is tagged with our address, replies to requests which are not ping requests
 * will also be given a list of nodes.
 */
static int handleOutgoing(struct DHTMessage* message, void* vcontext)
{
    struct RouterModule* module = Identity_cast((struct RouterModule*) vcontext);

    Dict_putInt(message->asDict,
                CJDHTConstants_PROTOCOL,
                Version_CURRENT_PROTOCOL,
                message->allocator);

    if (message->replyTo != NULL) {
        return handleQuery(message, module);
    }

    return 0;
}

struct PingContext
{
    struct RouterModule_Promise pub;

    /** nonNull if this ping is part of a search. */
    struct SearchContext* search;

    struct RouterModule* router;

    struct Address address;

    /** The internal ping structure */
    struct Pinger_Ping* pp;

    /** A template of the message to be sent. */
    Dict* messageDict;

    Identity
};

static void sendMsg(String* txid, void* vpingContext)
{
    struct PingContext* pc = Identity_cast((struct PingContext*) vpingContext);

    // "t":"1234"
    Dict_putString(pc->messageDict, CJDHTConstants_TXID, txid, pc->pp->pingAlloc);

    struct DHTMessage message = {
        .address = &pc->address,
        .asDict = pc->messageDict,
        .allocator = pc->pp->pingAlloc
    };

    DHTModuleRegistry_handleOutgoing(&message, pc->router->registry);
}

static void onTimeout(uint32_t milliseconds, struct PingContext* pctx)
{
    struct Node* n = NodeStore_getNodeByNetworkAddr(pctx->address.path, pctx->router->nodeStore);

    // Ping timeout -> decrease reach
    if (n) {

        uint32_t newReach = reachAfterTimeout(n->reach);

        #ifdef Log_DEBUG
            uint8_t addr[60];
            Address_print(addr, &n->address);
            Log_debug(pctx->router->logger,
                       "Ping timeout for %s, after %lums. changing reach from %u to %u\n",
                       addr,
                       (unsigned long)milliseconds,
                       n->reach,
                       newReach);
        #endif

        n->reach = newReach;

        if (newReach == 0 && LabelSplicer_isOneHop(n->address.path)) {
            // If the node is directly connected, don't allow the reach to be zeroed
            // because because the node is being periodically pinged at the switch level
            // if the link is broken, the node will be zeroed anyway.
            n->reach++;
        }

        NodeStore_updateReach(n, pctx->router->nodeStore);
    }

    if (pctx->pub.callback) {
        pctx->pub.callback(&pctx->pub, milliseconds, NULL, NULL);
    }
}

static uint64_t pingTimeoutMilliseconds(struct RouterModule* module)
{
    uint64_t out = AverageRoller_getAverage(module->gmrtRoller) * PING_TIMEOUT_GMRT_MULTIPLIER;
    return (out < PING_TIMEOUT_MINIMUM) ? PING_TIMEOUT_MINIMUM : out;
}

/**
 * The only type of message we handle on the incoming side is
 * a response to one of our queries.
 */
static int handleIncoming(struct DHTMessage* message, void* vcontext)
{
    String* txid = Dict_getString(message->asDict, CJDHTConstants_TXID);
    String* query = Dict_getString(message->asDict, CJDHTConstants_QUERY);
    if (query || !txid) {
        return 0;
    }

    struct RouterModule* module = Identity_cast((struct RouterModule*) vcontext);

    // This is retreived below by onResponseOrTimeout()
    module->currentMessage = message;
    Pinger_pongReceived(txid, module->pinger);
    module->currentMessage = NULL;

    return 0;
}

// ping or search response came in
static void onResponseOrTimeout(String* data, uint32_t milliseconds, void* vping)
{
    struct PingContext* pctx = Identity_cast((struct PingContext*) vping);

    if (data == NULL) {
        // This is how Pinger signals a timeout.
        onTimeout(milliseconds, pctx);
        return;
    }

    struct RouterModule* module = pctx->router;
    // Grab out the message which was put here in handleIncoming()
    struct DHTMessage* message = module->currentMessage;
    module->currentMessage = NULL;

    // This should never happen
    if (!Address_isSameIp(&pctx->address, message->address)) {
        #ifdef Log_WARN
            uint8_t expectedAddr[60];
            Address_print(expectedAddr, &pctx->address);
            uint8_t receivedAddr[60];
            Address_print(receivedAddr, message->address);
            Log_warn(module->logger,
                     "Got return packet from different address than search was sent!\n"
                     "Expected:%s\n"
                     "     Got:%s\n",
                     expectedAddr,
                     receivedAddr);
        #endif
        return;
    }

    // update the GMRT
    AverageRoller_update(pctx->router->gmrtRoller, milliseconds);
    Log_debug(pctx->router->logger,
               "Received response in %u milliseconds, gmrt now %u\n",
               milliseconds,
               AverageRoller_getAverage(pctx->router->gmrtRoller));

    // If we get a reply from a node which is not in our table
    // it probably means that we just flushed them from the table because
    // a node further up the tree has become unresponsive.
    // ignore their message because it would add orphaned entries to the node tree.
    struct Node* node = NodeStore_getNodeByNetworkAddr(message->address->path, module->nodeStore);
    if (!node || Bits_memcmp(node->address.key, message->address->key, 32)) {
        return;
    }

    int64_t* versionPtr = Dict_getInt(message->asDict, CJDHTConstants_PROTOCOL);
    uint32_t version = ((versionPtr) ? *versionPtr : 0);

    // this implementation only pings to get the address of a node, so lets add the node.
    node = NodeStore_addNode(module->nodeStore, message->address, 2, version);

    Assert_true(node);
    responseFromNode(node, milliseconds, module);

    #ifdef Log_DEBUG
        String* versionBin = Dict_getString(message->asDict, CJDHTConstants_VERSION);
        if (versionBin && versionBin->len == 20) {
            uint8_t printedAddr[60];
            Address_print(printedAddr, message->address);

            uint8_t versionStr[41];
            Hex_encode(versionStr, 41, (uint8_t*) versionBin->bytes, 20);

            Log_debug(module->logger, "Got pong! [%s] ver[%s]\n", printedAddr, versionStr);
        }
    #endif

    if (pctx->pub.callback) {
        pctx->pub.callback(&pctx->pub, milliseconds, node, message->asDict);
    }
}

struct RouterModule_Promise* RouterModule_newMessage(struct Node* node,
                                                     uint32_t timeoutMilliseconds,
                                                     struct RouterModule* module,
                                                     struct Allocator* alloc)
{
    if (timeoutMilliseconds == 0) {
        timeoutMilliseconds = pingTimeoutMilliseconds(module);
    }

    struct Pinger_Ping* pp = Pinger_newPing(NULL,
                                            onResponseOrTimeout,
                                            sendMsg,
                                            timeoutMilliseconds,
                                            alloc,
                                            module->pinger);

    struct PingContext* pctx = Allocator_clone(pp->pingAlloc, (&(struct PingContext) {
        .pub = {
            .alloc = pp->pingAlloc
        },
        .router = module,
        .pp = pp
    }));
    Identity_set(pctx);
    Bits_memcpyConst(&pctx->address, &node->address, sizeof(struct Address));

    pp->context = pctx;

    return &pctx->pub;
}

void RouterModule_sendMessage(struct RouterModule_Promise* promise, Dict* request)
{
    struct PingContext* pctx = Identity_cast((struct PingContext*)promise);
    pctx->messageDict = request;
    // comes out at sendMsg()
    Pinger_sendPing(pctx->pp);
}

struct RouterModule_Promise* RouterModule_pingNode(struct Node* node,
                                                   uint32_t timeoutMilliseconds,
                                                   struct RouterModule* module,
                                                   struct Allocator* alloc)
{
    struct RouterModule_Promise* promise =
        RouterModule_newMessage(node, timeoutMilliseconds, module, alloc);
    Dict* d = Dict_new(promise->alloc);
    Dict_putString(d, CJDHTConstants_QUERY, CJDHTConstants_QUERY_PING, promise->alloc);
    RouterModule_sendMessage(promise, d);
    return promise;
}

/** See: RouterModule.h */
void RouterModule_addNode(struct RouterModule* module, struct Address* address, uint32_t version)
{
    Address_getPrefix(address);
    NodeStore_addNode(module->nodeStore, address, 1, version);
    struct Node* best = RouterModule_lookup(address->ip6.bytes, module);
    if (best && best->address.path != address->path) {
        for ( uint32_t i = 0 ; i < REACH_WINDOW ; i++ ) {
            RouterModule_pingNode(best, 0, module, module->allocator);
        }
    }
}

// For each path to a destination, if the path has not recently been pinged, then ping it
static inline void refreshReach(struct Address* address, struct RouterModule* module)
{
    struct Allocator* nodeListAlloc = Allocator_child(module->allocator);
    struct NodeList* nodeList = NodeStore_getNodesByAddr(address, 8, nodeListAlloc,
                                                         module->nodeStore);
    if (nodeList) {
        uint64_t now = Time_currentTimeMilliseconds(module->eventBase);
        for (uint32_t i = 0 ; i < nodeList->size ; i++) {
            if (now > nodeList->nodes[i]->timeOfNextPing) {
                uint64_t worst = RouterModule_searchTimeoutMilliseconds(module);
                nodeList->nodes[i]->timeOfNextPing = now + worst;
                RouterModule_pingNode(nodeList->nodes[i], 0, module, module->allocator);
            }
        }
    Allocator_free(nodeListAlloc);
    }
}

struct Node* RouterModule_lookup(uint8_t targetAddr[Address_SEARCH_TARGET_SIZE],
                                 struct RouterModule* module)
{
    struct Address addr;
    Bits_memcpyConst(addr.ip6.bytes, targetAddr, Address_SEARCH_TARGET_SIZE);
    refreshReach(&addr, module);

    return NodeStore_getBest(&addr, module->nodeStore);
}

/** see RouterModule.h */
struct Node* RouterModule_getNode(uint64_t path, struct RouterModule* module)
{
    return NodeStore_getNodeByNetworkAddr(path, module->nodeStore);
}

int RouterModule_brokenPath(const uint64_t path, struct RouterModule* module)
{
    return NodeStore_brokenPath(path, module->nodeStore);
}

void RouterModule_updateReach(struct Node* node, struct RouterModule* module)
{
    NodeStore_updateReach(node, module->nodeStore);
}

uint32_t RouterModule_globalMeanResponseTime(struct RouterModule* module)
{
    return (uint32_t) AverageRoller_getAverage(module->gmrtRoller);
}<|MERGE_RESOLUTION|>--- conflicted
+++ resolved
@@ -14,11 +14,14 @@
  */
 #include "benc/String.h"
 #include "dht/Address.h"
+#include "dht/dhtcore/Janitor.h"
 #include "dht/dhtcore/RouterModule.h"
 #include "dht/dhtcore/RouterModule_pvt.h"
 #include "dht/dhtcore/Node.h"
 #include "dht/dhtcore/NodeList.h"
 #include "dht/dhtcore/NodeStore.h"
+#include "dht/dhtcore/SearchRunner.h"
+#include "dht/dhtcore/RouteTracer.h"
 #include "dht/dhtcore/VersionList.h"
 #include "dht/CJDHTConstants.h"
 #include "dht/DHTMessage.h"
@@ -153,6 +156,18 @@
  */
 #define GMRT_INITAL_MILLISECONDS 5000
 
+/** The number of nodes which we will keep track of. */
+#define NODE_STORE_SIZE 8192
+
+/** The number of milliseconds between attempting local maintenance searches. */
+#define LOCAL_MAINTENANCE_SEARCH_MILLISECONDS 1000
+
+/**
+ * The number of milliseconds to pass between global maintainence searches.
+ * These are searches for random targets which are used to discover new nodes.
+ */
+#define GLOBAL_MAINTENANCE_SEARCH_MILLISECONDS 30000
+
 #define SEARCH_REPEAT_MILLISECONDS 7500
 
 /** The number of times the GMRT before pings should be timed out. */
@@ -251,16 +266,7 @@
 
 static uint32_t reachAfterTimeout(const uint32_t oldReach)
 {
-<<<<<<< HEAD
     return (oldReach / 2);
-=======
-    switch (oldReach) {
-        case 2: return 1;
-        case 1:
-        case 0: return 0;
-        default: return oldReach / 2;
-    }
->>>>>>> fa15457d
 }
 
 static inline void responseFromNode(struct Node* node,
@@ -657,9 +663,7 @@
     NodeStore_addNode(module->nodeStore, address, 1, version);
     struct Node* best = RouterModule_lookup(address->ip6.bytes, module);
     if (best && best->address.path != address->path) {
-        for ( uint32_t i = 0 ; i < REACH_WINDOW ; i++ ) {
-            RouterModule_pingNode(best, 0, module, module->allocator);
-        }
+        RouterModule_pingNode(best, 0, module, module->allocator);
     }
 }
 
