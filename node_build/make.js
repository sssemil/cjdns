/* vim: set expandtab ts=4 sw=4: */
/*
 * You may redistribute this program and/or modify it under the terms of
 * the GNU General Public License as published by the Free Software Foundation,
 * either version 3 of the License, or (at your option) any later version.
 *
 * This program is distributed in the hope that it will be useful,
 * but WITHOUT ANY WARRANTY; without even the implied warranty of
 * MERCHANTABILITY or FITNESS FOR A PARTICULAR PURPOSE.  See the
 * GNU General Public License for more details.
 *
 * You should have received a copy of the GNU General Public License
 * along with this program.  If not, see <http://www.gnu.org/licenses/>.
 */
var Fs = require('fs');
var nThen = require('nthen');
var Codestyle = require('./Codestyle');
var Cp = require('./Cp');
var Spawn = require('child_process').spawn;
var Extend = require('node.extend');
var Os = require('os');
var FindPython2 = require('./FindPython2');
var CanCompile = require('./CanCompile');
var Builder = require('./builder');
var TestRunner = require('./TestRunner');

// ['linux','darwin','sunos','win32','freebsd']
var SYSTEM = process.env['SYSTEM'] || process.platform;
var CROSS = process.env['CROSS'] || '';
<<<<<<< HEAD
var GCC = process.env['CC'] || 'gcc';
var LOG_LEVEL = process.env['Log_LEVEL'] || 'DEBUG';
=======
var GCC = process.env['CC'];

if (!GCC) {
    if (SYSTEM === 'freebsd') {
        GCC = 'gcc47';
    } else {
        GCC = 'gcc';
    }
}

var BUILDDIR = process.env['BUILDDIR'];
if (BUILDDIR === undefined) {
    BUILDDIR = 'build_'+SYSTEM;
}

>>>>>>> daec89ab
var OPTIMIZE = '-O2';


Builder.configure({
    system: SYSTEM
}, function(builder, waitFor) {

    builder.config.gcc = GCC;
    builder.config.tempDir = '/tmp';

    builder.config.cflags.push.apply(builder.config.cflags, [
        '-std=c99',
        '-Wall',
        '-Wextra',
        '-Werror',
        '-Wno-pointer-sign',
        '-pedantic',
        '-D',builder.config.system + '=1',
        '-Wno-unused-parameter',
        '-Wno-unused-result',

        '-D','HAS_BUILTIN_CONSTANT_P',

        '-D','Log_'+LOG_LEVEL,

        '-g',

        // f4 = 16 peers max, fixed width 4 bit
        // f8 = 241 peers max, fixed width 8 bit
        // v3x5x8 = 256 peers max, variable width, 3, 5 or 8 bits plus 1 or 2 bits of prefix
        // v4x8 = 256 peers max, variable width, 4, or 8 bits plus 1 bit prefix
        '-D','NumberCompress_TYPE=v3x5x8',

        // disable for speed, enable for safety
        '-D','Identity_CHECK=1',
        '-D','Allocator_USE_CANARIES=1',
        '-D','PARANOIA=1'
    ]);

<<<<<<< HEAD
=======
    var logLevel = process.env['Log_LEVEL'] || 'DEBUG';
    builder.config.cflags.push('-D','Log_'+logLevel);
    var usePie = process.env['NO_PIE'] === undefined && SYSTEM !== 'freebsd';
    if (usePie) {
        builder.config.cflags.push('-fPIE');
    }
>>>>>>> daec89ab
    if (process.env['TESTING']) { builder.config.cflags.push('-D', 'TESTING=1'); }

    if (SYSTEM === 'win32') {
        builder.config.cflags.push('-Wno-format');
        builder.config.libs.push('-lssp');
    }

    if (SYSTEM === 'linux') {
        builder.config.ldflags.push(
            '-Wl,-z,relro,-z,now,-z,noexecstack'
        );
        builder.config.cflags.push(
            '-DHAS_ETH_INTERFACE=1'
        );
    }

<<<<<<< HEAD
    if (process.env['NO_PIE'] === undefined && SYSTEM !== 'win32') {
        builder.config.cflags.push('-fPIE');
        builder.config.ldflags.push('-pie');
=======
    if (usePie) {
        builder.config.ldflags.push(
            '-pie'
        );
>>>>>>> daec89ab
    }

    if (/.*clang.*/.test(GCC) || SYSTEM === 'darwin') {
        // blows up when preprocessing before js preprocessor
        builder.config.cflags.push(
            '-Wno-invalid-pp-token',
            '-Wno-dollar-in-identifier-extension',
            '-Wno-newline-eof',
            '-Wno-unused-value',

            // lots of places where depending on preprocessor conditions, a statement might be
            // a case of if (1 == 1)
            '-Wno-tautological-compare'
        );
    }

    // Install any user-defined CFLAGS. Necessary if you are messing about with building cnacl
    // with NEON on the BBB
    cflags = process.env['CFLAGS'];
    if (cflags) {
        flags = cflags.split(' ');
        flags.forEach(function(flag) {
            builder.config.cflags.push(flag);
        });
    }

    // We also need to pass various architecture/floating point flags to GCC when invoked as
    // a linker.
    ldflags = process.env['LDFLAGS'];
    if (ldflags) {
        flags = ldflags.split(' ');
        flags.forEach(function(flag) {
            builder.config.ldflags.push(flag);
        });
    }

    if (/.*android.*/.test(GCC)) {
        builder.config.cflags.push(
            '-Dandroid=1'
        );
    }

    CanCompile.check(builder,
                     'int main() { return 0; }',
                     [ builder.config.cflags, '-flto', '-x', 'c' ],
                     function (err, can) {
        if (can) {
            console.log("Compiler supports link time optimization");
            builder.config.ldflags.push(
                '-flto',
                OPTIMIZE
            );
            // No optimization while building since actual compile happens during linking.
            builder.config.cflags.push('-O0');
        } else {
            console.log("Link time optimization not supported [" + err + "]");
            builder.config.cflags.push(OPTIMIZE);
        }
    });

    var uclibc = /uclibc/i.test(GCC);
    var libssp = process.env['SSP_SUPPORT'] == 'y';
    if (!uclibc || libssp) {
        builder.config.cflags.push(
            // Broken GCC patch makes -fstack-protector-all not work
            // workaround is to give -fno-stack-protector first.
            // see: https://bugs.launchpad.net/ubuntu/+source/gcc-4.5/+bug/691722
            '-fno-stack-protector',
            '-fstack-protector-all',
            '-Wstack-protector'
        );
        if (uclibc) { builder.config.libs.push('-lssp'); }
    } else {
        console.log("Stack Smashing Protection (security feature) is disabled");
    }

    var dependencyDir = builder.config.buildDir+'/dependencies';
    var libuvLib = dependencyDir+'/libuv/out/Release/libuv.a';
    if (SYSTEM === 'win32') { libuvLib = dependencyDir+'/libuv/out/Release/obj.target/libuv.a'; }

    // Build dependencies
    nThen(function (waitFor) {
        Fs.exists(dependencyDir, waitFor(function (exists) {
            if (exists) { return; }
            console.log("Copy dependencies");
            Cp('./node_build/dependencies', dependencyDir, waitFor());
        }));
    }).nThen(function (waitFor) {
        builder.config.libs.push(
            dependencyDir+'/cnacl/jsbuild/libnacl.a'
        );
        builder.config.includeDirs.push(
            dependencyDir+'/cnacl/jsbuild/include/'
        );
        Fs.exists(dependencyDir+'/cnacl/jsbuild/libnacl.a', waitFor(function (exists) {
            if (exists) { return; }
            console.log("Build NaCl");
            var cwd = process.cwd();
            process.chdir(dependencyDir+'/cnacl/');
            var NaCl = require(process.cwd() + '/node_build/make.js');
            NaCl.build(function (args, callback) {
                if (builder.config.system !== 'win32') { args.unshift('-fPIC'); }
                args.unshift('-O2', '-fomit-frame-pointer');
                cflags = process.env['CFLAGS'];
                if (cflags) {
                    flags = cflags.split(' ');
                    flags.forEach(function(flag) {
                        args.push(flag);
                    });
                }
                builder.cc(args, callback);
            }, waitFor(function () {
                process.chdir(cwd);
            }));
        }));

    }).nThen(function (waitFor) {
        builder.config.libs.push(libuvLib);
        if (!(/.*android.*/.test(GCC))) {
            builder.config.libs.push(
                '-lpthread'
            );
        }
        if (builder.config.system === 'win32') {
            builder.config.libs.push(
                '-lws2_32',
                '-lpsapi',   // GetProcessMemoryInfo()
                '-liphlpapi' // GetAdapterAddresses()
            );
        } else if (builder.config.system === 'linux' && !(/.*android.*/).test(GCC)) {
            builder.config.libs.push(
                '-lrt' // clock_gettime()
            );
        } else if (builder.config.system === 'darwin') {
            builder.config.libs.push(
                '-framework', 'CoreServices'
            );
        } else if (builder.config.system === 'freebsd') {
            builder.config.libs.push(
                '-lkvm'
            );
        }
        builder.config.includeDirs.push(
            dependencyDir+'/libuv/include/'
        );
        var libuvBuilt;
        var python;
        nThen(function (waitFor) {
            Fs.exists(libuvLib, waitFor(function (exists) {
                if (exists) { libuvBuilt = true; }
            }));
        }).nThen(function (waitFor) {
            if (libuvBuilt) { return; }
            FindPython2.find(builder.tmpFile(), waitFor(function (err, pythonExec) {
                if (err) { throw err; }
                python = pythonExec;
            }));
        }).nThen(function (waitFor) {
            if (libuvBuilt) { return; }
            console.log("Build Libuv");
            var cwd = process.cwd();
            process.chdir(dependencyDir+'/libuv/');

            var args = ['./gyp_uv.py'];
            var env = Extend({}, process.env);
            env.CC = builder.config.gcc;
            if (env.TARGET_ARCH) {
                args.push('-Dtarget_arch='+env.TARGET_ARCH);
            }
            args.push('--root-target=libuv');
            if (/.*android.*/.test(GCC)) { args.push('-Dtarget_arch=arm', '-DOS=android'); }
            if (SYSTEM === 'win32') { args.push('-DOS=win'); }
            var gyp = Spawn(python, args, {env:env});
            gyp.stdout.on('data', function(dat) { process.stdout.write(dat.toString()); });
            gyp.stderr.on('data', function(dat) { process.stderr.write(dat.toString()); });
            gyp.on('close', waitFor(function () {
                var args = [
                    '-j', builder.processors,
                    '-C', 'out',
                    'BUILDTYPE=Release',
                    'CC='+builder.config.gcc
                ];
                if (!(/darwin|win32/.test(SYSTEM))) { args.push('CFLAGS=-fPIC'); }
                var make;
                if (builder.config.system == 'freebsd') {
                    make = Spawn('gmake', args);
                } else {
                    make = Spawn('make', args);
                }
                make.stdout.on('data', function(dat) { process.stdout.write(dat.toString()); });
                make.stderr.on('data', function(dat) { process.stderr.write(dat.toString()); });
                make.on('close', waitFor(function () {
                    process.chdir(cwd);
                }));
            }));
        }).nThen(waitFor());

    }).nThen(waitFor());

}).build(function (builder, waitFor) {

    builder.buildExecutable('admin/angel/cjdroute2.c', 'cjdroute');

    builder.buildExecutable('contrib/c/publictoip6.c');
    builder.buildExecutable('contrib/c/privatetopublic.c');
    builder.buildExecutable('contrib/c/sybilsim.c');
    builder.buildExecutable('contrib/c/makekeys.c');

    builder.buildExecutable('crypto/random/randombytes.c');

    builder.lintFiles(function (fileName, file, callback) {
        if (/dependencies/.test(fileName)) { callback('', false); return; }
        Codestyle.lint(fileName, file, callback);
    });

    if (CROSS) { console.log("Cross compiling.  Test disabled."); return; }
    var testRunner = TestRunner.local(['all']);
    if (process.env['REMOTE_TEST']) {
        testRunner = TestRunner.remote(process.env['REMOTE_TEST'], ['all']);
    }
    builder.buildTest('test/testcjdroute.c', testRunner);

}).success(function (builder, waitFor) {

    console.log('\033[1;32mBuild completed successfully, type ./cjdroute to begin setup.\033[0m');

}).failure(function (builder, waitFor) {

    console.log('\033[1;31mFailed to build cjdns.\033[0m');

});<|MERGE_RESOLUTION|>--- conflicted
+++ resolved
@@ -27,12 +27,9 @@
 // ['linux','darwin','sunos','win32','freebsd']
 var SYSTEM = process.env['SYSTEM'] || process.platform;
 var CROSS = process.env['CROSS'] || '';
-<<<<<<< HEAD
-var GCC = process.env['CC'] || 'gcc';
 var LOG_LEVEL = process.env['Log_LEVEL'] || 'DEBUG';
-=======
+
 var GCC = process.env['CC'];
-
 if (!GCC) {
     if (SYSTEM === 'freebsd') {
         GCC = 'gcc47';
@@ -46,7 +43,6 @@
     BUILDDIR = 'build_'+SYSTEM;
 }
 
->>>>>>> daec89ab
 var OPTIMIZE = '-O2';
 
 
@@ -86,15 +82,6 @@
         '-D','PARANOIA=1'
     ]);
 
-<<<<<<< HEAD
-=======
-    var logLevel = process.env['Log_LEVEL'] || 'DEBUG';
-    builder.config.cflags.push('-D','Log_'+logLevel);
-    var usePie = process.env['NO_PIE'] === undefined && SYSTEM !== 'freebsd';
-    if (usePie) {
-        builder.config.cflags.push('-fPIE');
-    }
->>>>>>> daec89ab
     if (process.env['TESTING']) { builder.config.cflags.push('-D', 'TESTING=1'); }
 
     if (SYSTEM === 'win32') {
@@ -111,16 +98,9 @@
         );
     }
 
-<<<<<<< HEAD
-    if (process.env['NO_PIE'] === undefined && SYSTEM !== 'win32') {
+    if (process.env['NO_PIE'] === undefined && SYSTEM !== 'freebsd' && SYSTEM !== 'win32') {
         builder.config.cflags.push('-fPIE');
         builder.config.ldflags.push('-pie');
-=======
-    if (usePie) {
-        builder.config.ldflags.push(
-            '-pie'
-        );
->>>>>>> daec89ab
     }
 
     if (/.*clang.*/.test(GCC) || SYSTEM === 'darwin') {
@@ -183,7 +163,7 @@
 
     var uclibc = /uclibc/i.test(GCC);
     var libssp = process.env['SSP_SUPPORT'] == 'y';
-    if (!uclibc || libssp) {
+    if ((!uclibc && SYSTEM !== 'win32') || libssp) {
         builder.config.cflags.push(
             // Broken GCC patch makes -fstack-protector-all not work
             // workaround is to give -fno-stack-protector first.
