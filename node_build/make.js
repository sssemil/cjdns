/* vim: set expandtab ts=4 sw=4: */
/*
 * You may redistribute this program and/or modify it under the terms of
 * the GNU General Public License as published by the Free Software Foundation,
 * either version 3 of the License, or (at your option) any later version.
 *
 * This program is distributed in the hope that it will be useful,
 * but WITHOUT ANY WARRANTY; without even the implied warranty of
 * MERCHANTABILITY or FITNESS FOR A PARTICULAR PURPOSE.  See the
 * GNU General Public License for more details.
 *
 * You should have received a copy of the GNU General Public License
 * along with this program.  If not, see <http://www.gnu.org/licenses/>.
 */
var Fs = require('fs');
var nThen = require('nthen');
var Codestyle = require('./Codestyle');
var Cp = require('./Cp');
var Spawn = require('child_process').spawn;
var Os = require('os');

// ['linux','darwin','sunos','win32','freebsd']
var SYSTEM = process.platform;
var CROSS = process.env['CROSS'] || '';
var GCC = process.env['CC'] || 'gcc';

var BUILDDIR = process.env['BUILDDIR'];
if (BUILDDIR === undefined) {
    BUILDDIR = 'build_'+SYSTEM;

}
// on BSD and iphone systems, os.cpus() is not reliable so if it
// returns undefined, let's just assume 1
var WORKERS = Math.floor((typeof Os.cpus() == 'undefined' ? 1 : Os.cpus().length) * 1.25);

process.on('exit', function () {
    console.log("Total build time: " + Math.floor(process.uptime() * 1000) + "ms.");
});

var Builder = require('./builder');

Builder.configure({
    rebuildIfChanges: Fs.readFileSync(__filename).toString('utf8') + JSON.stringify(process.env),
    buildDir: BUILDDIR
}, function(builder, waitFor) {

    builder.config.systemName = SYSTEM;
    builder.config.gcc = GCC;

    builder.config.tempDir = '/tmp';
    builder.config.useTempFiles = true;
    builder.config.cflags.push(
        '-std=c99',
        '-Wall',
        '-Wextra',
        '-Werror',
        '-Wno-pointer-sign',
        '-pedantic',
        '-D',builder.config.systemName + '=1',
        '-Wno-unused-parameter',
        '-Wno-unused-result',

        // Broken GCC patch makes -fstack-protector-all not work
        // workaround is to give -fno-stack-protector first.
        // see: https://bugs.launchpad.net/ubuntu/+source/gcc-4.5/+bug/691722
        '-fno-stack-protector',
        '-fstack-protector-all',
        '-Wstack-protector',

        '-D','HAS_BUILTIN_CONSTANT_P',

        '-g',

//        '-flto', not available on some  machines

        // f4 = 16 peers max, fixed width 4 bit
        // f8 = 241 peers max, fixed width 8 bit
        // v3x5x8 = 256 peers max, variable width, 3, 5 or 8 bits plus 1 or 2 bits of prefix
        // v4x8 = 256 peers max, variable width, 4, or 8 bits plus 1 bit prefix
        '-D',' NumberCompress_TYPE=v4x8',

        // disable for speed, enable for safety
        '-D','Log_DEBUG',
        '-D','Identity_CHECK=1',
        '-D','Allocator_USE_CANARIES=1',
        '-D','PARANOIA=1'
    );
    if (process.env['NO_PIE'] === undefined) {
        builder.config.cflags.push('-fPIE');
    }
    if (process.env['EXPERIMENTAL_PATHFINDER']) {
        console.log("Building with experimental pathfinder");
        builder.config.cflags.push(
            '-D','EXPERIMENTAL_PATHFINDER=1'
        );
    }
    if (SYSTEM === 'win32') {
        builder.config.cflags.push(
            '!-fPIE',
            '!-pie',
            '-Wno-format'
        );
        builder.config.libs.push(
            '-lssp'
        );
    } else if (SYSTEM === 'linux') {
        builder.config.ldflags.push(
            '-Wl,-z,relro,-z,now,-z,noexecstack'
        );
        builder.config.cflags.push(
            '-DHAS_ETH_INTERFACE=1'
        );
    }

    if (process.env['NO_PIE'] === undefined) {
        builder.config.ldflags.push(
            '-pie'
        );
    }

    if (/.*clang.*/.test(GCC) || SYSTEM === 'darwin') {
        // blows up when preprocessing before js preprocessor
        builder.config.cflags.push(
            '-Wno-invalid-pp-token',
            '-Wno-dollar-in-identifier-extension',
            '-Wno-newline-eof',

            // lots of places where depending on preprocessor conditions, a statement might be
            // a case of if (1 == 1)
            '-Wno-tautological-compare'
        );
    }

    // Install any user-defined CFLAGS. Necessary if you are messing about with building cnacl
    // with NEON on the BBB
    cflags = process.env['CFLAGS'];
    if (cflags) {
        flags = cflags.split(' ');
        flags.forEach(function(flag) {
            builder.config.cflags.push(flag);
        });
    }

    // We also need to pass various architecture/floating point flags to GCC when invoked as 
    // a linker.
    ldflags = process.env['LDFLAGS'];
    if (ldflags) {
        flags = ldflags.split(' ');
        flags.forEach(function(flag) {
            builder.config.ldflags.push(flag);
        });
    }

    // Build dependencies
    nThen(function (waitFor) {
        Fs.exists(BUILDDIR+'/dependencies', waitFor(function (exists) {
            if (exists) { return; }
            console.log("Copy dependencies");
            Cp('./node_build/dependencies', BUILDDIR+'/dependencies', waitFor());
        }));
    }).nThen(function (waitFor) {
        builder.config.libs.push(
            BUILDDIR+'/dependencies/cnacl/jsbuild/libnacl.a'
        );
        builder.config.includeDirs.push(
            BUILDDIR+'/dependencies/cnacl/jsbuild/include/'
        );
        Fs.exists(BUILDDIR+'/dependencies/cnacl/jsbuild/libnacl.a', waitFor(function (exists) {
            if (exists) { return; }
            console.log("Build NaCl");
            var cwd = process.cwd();
            process.chdir(BUILDDIR+'/dependencies/cnacl/');
            var NaCl = require(process.cwd() + '/node_build/make.js');
            NaCl.build(function (args, callback) {
                if (builder.config.systemName !== 'win32') { args.unshift('-fPIC'); }
                args.unshift('-O2', '-fomit-frame-pointer');
                cflags = process.env['CFLAGS'];
                if (cflags) {
                    flags = cflags.split(' ');
                    flags.forEach(function(flag) {
                        args.push(flag);
                    });
                }
                builder.cc(args, callback);
            }, waitFor(function () {
                process.chdir(cwd);
            }));
        }));

    }).nThen(function (waitFor) {
        builder.config.libs.push(
            BUILDDIR+'/dependencies/libuv/out/Release/libuv.a',
            '-lpthread'
        );
        if (builder.config.systemName === 'win32') {
            builder.config.libs.push(
                '-lws2_32',
                '-lpsapi',   // GetProcessMemoryInfo()
                '-liphlpapi' // GetAdapterAddresses()
            );
        } else if (builder.config.systemName === 'linux') {
            builder.config.libs.push(
                '-lrt' // clock_gettime()
            );
        } else if (builder.config.systemName === 'darwin') {
            builder.config.libs.push(
                '-framework', 'CoreServices'
            );
        }
        builder.config.includeDirs.push(
            BUILDDIR+'/dependencies/libuv/include/'
        );
        Fs.exists(BUILDDIR+'/dependencies/libuv/out/Release/libuv.a', waitFor(function (exists) {
            if (exists) { return; }
            console.log("Build Libuv");
            var cwd = process.cwd();
            process.chdir(BUILDDIR+'/dependencies/libuv/');
<<<<<<< HEAD
            var args = ['-j', WORKERS, 'CC='+builder.config.gcc];
            if (builder.config.systemName === 'win32') { args.push('PLATFORM=mingw32'); }
            // Make sure to pass along any user-specified CFLAGS to the libuv build, in case 
            // we need to configure ARM floating point or something.
            var cflags = process.env['CFLAGS'];
            if (!cflags) {
                cflags = "";
            }
            if (builder.config.systemName !== 'darwin') { cflags = "-fPIC " + cflags; }
            args.push('CFLAGS=' + cflags);
            console.log("make " + args.join(' '));
            var make = Spawn('make', args);
            make.stdout.on('data', function(dat) { process.stdout.write(dat.toString()); });
            make.stderr.on('data', function(dat) { process.stderr.write(dat.toString()); });
            make.on('close', waitFor(function () {
                process.chdir(cwd);
=======

            var args = ['./gyp_uv.py'];
            var gyp = Spawn('python', args);
            gyp.stdout.on('data', function(dat) { process.stdout.write(dat.toString()); });
            gyp.stderr.on('data', function(dat) { process.stderr.write(dat.toString()); });
            gyp.on('close', waitFor(function () {
                var args = ['-j', WORKERS, '-C', 'out', 'BUILDTYPE=Release', 'CC='+builder.config.gcc];
                if (builder.config.systemName === 'win32') { args.push('PLATFORM=mingw32'); }
                if (builder.config.systemName !== 'darwin') { args.push('CFLAGS=-fPIC'); }
                var make = Spawn('make', args);
                make.stdout.on('data', function(dat) { process.stdout.write(dat.toString()); });
                make.stderr.on('data', function(dat) { process.stderr.write(dat.toString()); });
                make.on('close', waitFor(function () {
                    process.chdir(cwd);
                }));
>>>>>>> dceb1d17
            }));
        }));

    }).nThen(waitFor());

}).build(function (builder, waitFor) {

    builder.buildExecutable('admin/angel/cjdroute2.c', BUILDDIR+'/cjdroute', waitFor());
    builder.buildExecutable('test/testcjdroute.c',     BUILDDIR+'/testcjdroute', waitFor());

    builder.buildExecutable('contrib/c/publictoip6.c',     './publictoip6', waitFor());
    builder.buildExecutable('contrib/c/privatetopublic.c', './privatetopublic', waitFor());
    builder.buildExecutable('contrib/c/sybilsim.c',        './sybilsim', waitFor());
    builder.buildExecutable('contrib/c/benc2json.c',       './benc2json', waitFor());
    builder.buildExecutable('contrib/c/cleanconfig.c',     './cleanconfig', waitFor());
    builder.buildExecutable('contrib/c/dnsserv.c',         './dnsserv', waitFor());
    builder.buildExecutable('contrib/c/makekeys.c',        './makekeys', waitFor());

}).test(function (builder, waitFor) {

    nThen(function (waitFor) {

        if (CROSS) { console.log("Cross compiling.  Test disabled."); return; }
        var out = '';
        var err = '';
        var test = Spawn(BUILDDIR+'/testcjdroute', ['all']);
        test.stdout.on('data', function(dat) { out += dat.toString(); });
        test.stderr.on('data', function(dat) { err += dat.toString(); });
        test.on('close', waitFor(function (ret) {
            if (ret !== 0) {
                console.log(out);
                console.log(err);
                console.log('\033[1;31mFailed to build cjdns.\033[0m');
                waitFor.abort();
            } else {
                console.log(err);
            }
        }));

    }).nThen(function (waitFor) {

        console.log("Checking codestyle");
        var files = [];
        builder.rebuiltFiles.forEach(function (fileName) {
            if (fileName.indexOf('/dependencies/') !== -1) { return; }
            console.log("Checking " + fileName);
            files.push(fileName);
        });
        Codestyle.checkFiles(files, waitFor(function (output) {
            if (output !== '') {
                throw new Error("Codestyle failure\n" + output);
            }
        }));

    }).nThen(waitFor());

}).pack(function (builder, waitFor) {

    Fs.exists(BUILDDIR+'/cjdroute', waitFor(function (exists) {
        if (!exists) { return; }
        Fs.rename(BUILDDIR+'/cjdroute', './cjdroute', waitFor(function (err) {
            if (err) { throw err; }
        }));
    }));

    console.log('\033[1;32mBuild completed successfully, type ./cjdroute to begin setup.\033[0m');

});<|MERGE_RESOLUTION|>--- conflicted
+++ resolved
@@ -215,24 +215,6 @@
             console.log("Build Libuv");
             var cwd = process.cwd();
             process.chdir(BUILDDIR+'/dependencies/libuv/');
-<<<<<<< HEAD
-            var args = ['-j', WORKERS, 'CC='+builder.config.gcc];
-            if (builder.config.systemName === 'win32') { args.push('PLATFORM=mingw32'); }
-            // Make sure to pass along any user-specified CFLAGS to the libuv build, in case 
-            // we need to configure ARM floating point or something.
-            var cflags = process.env['CFLAGS'];
-            if (!cflags) {
-                cflags = "";
-            }
-            if (builder.config.systemName !== 'darwin') { cflags = "-fPIC " + cflags; }
-            args.push('CFLAGS=' + cflags);
-            console.log("make " + args.join(' '));
-            var make = Spawn('make', args);
-            make.stdout.on('data', function(dat) { process.stdout.write(dat.toString()); });
-            make.stderr.on('data', function(dat) { process.stderr.write(dat.toString()); });
-            make.on('close', waitFor(function () {
-                process.chdir(cwd);
-=======
 
             var args = ['./gyp_uv.py'];
             var gyp = Spawn('python', args);
@@ -248,7 +230,6 @@
                 make.on('close', waitFor(function () {
                     process.chdir(cwd);
                 }));
->>>>>>> dceb1d17
             }));
         }));
 
