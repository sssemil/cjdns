Traduction à partir de la version
[`cjdns-v19.1`](https://github.com/woshilapin/cjdns/blob/cjdns-v19.1/README.md)
# cjdns

[Русская версия](README_RU.md)
[Hrvatski](README_HR.md)
[Svenska](README_SV.md)
[Ελληνικά](README_GR.md)
[Deutsch](README_DE.md)
[繁體中文](README_ZHT.md)
[Español](README_ES.md)
[Français](README_FR.md)

#### *Le réseau réinventé*

Cjdns est un réseau IPv6 chiffré utilisant des clefs publiques de cryptographie
<<<<<<< HEAD
pour l'allocation d'adresses et une table de hachage distribuée pour le
routage. Il fournit un réseau quasiment sans configuration et évite la majorité
=======
pour l'allocation d'adresses et une table de hashage distribuée pour le
routage.  Il fournit un réseau quasiment sans configuration et évite la majorité
>>>>>>> d0c41757
des problèmes de sécurité et de passage à l'échelle (_scalability_) des réseaux
actuels.

[![Statut de compilation](https://api.travis-ci.org/cjdelisle/cjdns.svg?branch=master)](https://travis-ci.org/cjdelisle/cjdns)
[![Bonnes pratiques CII](https://bestpractices.coreinfrastructure.org/projects/387/badge)](https://bestpractices.coreinfrastructure.org/projects/387)
[![Pourboire pour le prochain commit](https://tip4commit.com/projects/941.svg)](https://tip4commit.com/github/cjdelisle/cjdns)
[![IRC](https://img.shields.io/badge/irc%20chat-%23cjdns-blue.svg)](https://kiwiirc.com/client/irc.efnet.org/?nick=visitor|?#cjdns)
![Licence](https://img.shields.io/github/license/cjdelisle/cjdns.svg)

## Témoignages

    23:26 <@jercos> well, cjdns is now officially more reliable than the open
                    internet for getting to my cheaper VPSes :|

    23:26 <@jercos> bon, cjdns est maintenant officiellement plus fiable que
                    l'internet pour me connecter à mes VPS bon marchés :|


    12:52 < mariner> so i don't know if it's been done before, and i assume it's
                     obvious, but I think it's neat. Currently on hype from an
                     airplane

    12:52 < mariner> je ne sais pas si ça a déjà été fait avant, et je suppose
                     que c'est facile, mais je pense que c'est génial. En ce
                     moment sur Hype depuis un avion


    00:36 < tester> man sites take so long to load on i2p
    00:36 < tester> i value speed over anonymity any day

    00:36 < tester> les sites prennent tellement longtemps à charger sur I2P
    00:36 < tester> je préfèrerai toujours la vitesse face à l'anonymité


    <DuoNoxSol> it's notably more reliable than the normal internet

    <DuoNoxSol> c'est particulièrement plus fiable que l'internet normal


    09:46 < Kubuxu> I so love cjdns code base

    09:46 < Kubuxu> J'adore tellement le code source de cjdns


    <whyrusleeping> my internet is way better now.
    <whyrusleeping> thanks
    <whyrusleeping> i'm really upset and sad that its better
    <whyrusleeping> but also quite happy

    <whyrusleeping> mon internet est vachement mieux maintenant.
    <whyrusleeping> merci
    <whyrusleeping> je suis vraiment énervé et triste que ce soit mieux
    <whyrusleeping> mais aussi pas mal content


    21:01 <@grewalsat> this is amazing. with my workpalce speedtest.net results I get around 6+mb speed, and with my cjdns-gate as vpn network I'm getting like 11-15mb download speed in speedtest.net
    21:01 <@grewalsat> :P
    21:01 <@grewalsat> plus, access anything! :D

    21:01 <@grewalsat> c'est fou. avec les scores speedtest.net depuis mon
                       boulot, j'ai un débit d'environ 6+mb, et avec une
                       passerelle cjdns comme réseau VPN, j'obtiens autour de
                       11-15mb en téléchargement sur speedtest.net
    21:01 <@grewalsat> :P
    21:01 <@grewalsat> en plus, accès à tout ! :D


    <davidar> Yeah, I have to admit I sort of avoided hypeirc because of stuff like that

    <davidar> Ouais, je dois admettre que j'ai en quelque sorte évité hypeirc à
              cause de ce genre de truc

## Community

* [irc://irc.efnet.org/#cjdns][IRC Web]
* [Hyperboria][] le plus grand réseau cjdns, avec 2100 noeuds en Octobre 2015
* [Projet Meshnet][]
* [/r/darknetplan][]
* [#cjdns sur Twitter][]


## Documentation

* [Objectifs du project](doc/projectGoals.md)
* [Livre blanc sur cjdns](doc/Whitepaper.md)
* [Cjdns sur Wikipedia][]

Configuration avancée:

* [Configurer une passerelle NAT cjdns pour votre LAN](doc/nat-gateway.md)
* [Installer cjdns sur OpenIndiana](doc/open-indiana.md)

Merci pour votre temps et votre intérêt,

Les développeurs de cjdns.

--------------------------------------------------------------------------------

## Comment insaller cjdns

Ces instructions sont pour les distributions Linux basées sur Debian et OS X.
<<<<<<< HEAD
Elles devraient être suffisantes pour d'autres distributions mais n'espérez
qu'elles fonctionnent mot pour mot. Si vous souhaitez connaitre la base de
=======
Elles devraient être suffisantes pour d'autres distributions mais n'espérez pas
qu'elles fonctionnent mot pour mot.  Si vous souhaitez connaitre la base de
>>>>>>> d0c41757
votre système d'exploitation, [regardez le graphique suivant](https://upload.wikimedia.org/wikipedia/commons/1/1b/Linux_Distribution_Timeline.svg).

### 0. Installer les dépendances

Installer [Node.js](https://nodejs.org/), bien que préférable,
n'est pas nécessaire. Si Node.js n'est pas disponible ou que la version n'est
pas la bonne, Node.js sera téléchargé et installé dans le répertoire du code
source.

#### Distributions basées sur Debian :

    sudo apt-get install nodejs git build-essential python2.7

#### Distributions basées sur Fedora 22 ou + :

    sudo dnf install install nodejs git
    sudo dnf install @development-tools

#### Distributions basées sur RHEL (ajoutez le dépôt EPEL) :

    sudo yum localinstall https://dl.fedoraproject.org/pub/epel/epel-release-latest-7.noarch.rpm
    sudo yum install install nodejs git
    sudo yum install @development-tools

Compiler depuis le paquetage :
`sudo yum localinstall https://kojipkgs.fedoraproject.org//packages/cjdns/17.4/4.el6/src/cjdns-17.4-4.el6.src.rpm`

Si vous êtes sur un ordinateur portable et que vous le mettez en veille ou en
hibernation, cjdroute prendra du temps (faites vous un café !) pour comprendre
ce qui vient de se passer en tentant de se réveiller. Vous pouvez radicalement
améliorer la vitesse de ce réveil avec :

    systemctl enable cjdns-resume

Le service de réveil redémarre cjdns lorsque le système sort de veille ou
d'hibernation.

#### Gentoo

    emerge --ask nodejs sys-devel/gcc dev-lang/python:3.4 dev-vcs/git

#### OS X :

Installer avec homebrew :

    brew install cjdns

#### OpenBSD :

Malheureusement, le support sur OpenBSD est encore un peu expérimental.

    pkg_add git node gcc gmake bash

Utilisez gcc-4.8.1p2 ou plus récent.

#### FreeBSD :

Tout ce dont vous avez besoin est disponible pré-compilé dans les ports FreeBSD.

    pkg install gmake node

#### Arch :

Vous pouvez installer cjdns en lançant

    pacman -S cjdns

Si vous avez besoin de compiler à partir des sources, tout ce dont vous avez
besoin peut être installer avec la commande suivante

    pacman -S nodejs git base-devel

Sinon, vous préférez peut-être installer à travers AUR à partir du paquet
`cjdns-git`. Après l'installation, vous trouverez le fichier de configuration
dans `/etc/cjdroute.conf`. Pour démarrer le service `cjdns.service`, faites :

    systemctl start cjdns

Pour l'arrêter, faites :

    systemctl stop cjdns

#### Gentoo :

cjdns n'est pas encore dans le dépôt principal de Gentoo, donc vous allez devoir
utiliser un arbre alternatif (_overlay_). La manière la plus simple est
d'utiliser Layman mais vous pouvez également le faire à la main.

##### Layman :

Premièrement, vous devez installer layman.

    emerge layman

Si layman est installé correctement, vous pouvez ajouter un arbre alternatif

    layman -f
    layman -a weuxel

Pour des mises à jour futures de l'arbre alternatif, utilisez

    layman -S

Maintenant, vous pouvez installer cjdns

    emerge cjdns

##### À la main :

Vous allez devoir cloner l'arbre alternatif depuis le dépôt

    cd /opt
    git clone https://github.com/Weuxel/portage-weuxel.git

Maintenant, configurez portage pour utiliser ce dépôt

    cd /etc/portage/repos.conf/

Créez un fichier `portage-weuxel.conf` contenant

    [weuxel]
    location = /opt/portage-weuxel
    masters = gentoo
    auto-sync = yes

Maintenant, synchronisez

    emerge --sync

Puis installez cjdns

    emerge cjdns

#### Détection automatique de plantage et redémarrage

Copiez le script init openrc `contrib/openrc` vers `/etc/init.d/` et modifiez
les paramètres `CONFFILE` et `command` selon vos besoins. Puis démarrez cjdns

    /etc/init.d/cjdns start

Configurez le système init pour démarrer automatiquement cjdns

    rc-update add cjdns default

Copiez le script `contrib/gentoo/service_restart.sh` vers un répertoire
approprié sur votre système et modifiez l'adresse de courriel. Si vous ne
souhaitez pas recevoir de notifications, commentez la ligne. Maintenant,
ajoutez une ligne dans votre crontab de la manière suivante

    # Redémarrer le service planté
    * * * * *       root	/path/to/script/service_restart.sh

#### Solus :

Dépendances:

    sudo eopkg install nodejs git build-essential system.devel python gcc binutils kernal-headers xorg-server-devel

Puis suivez les étapes suivantes :

*Désolé pour le nombre important d'étapes. Un paquet est en cours de
préparation*

##### 1. Récupérez cjdns sur Github

Clonez le dépôt depuis Github et déplacez vous dans le nouveau répertoire :

    git clone https://github.com/cjdelisle/cjdns.git cjdns
    cd cjdns

##### 2. Compilez

    ./do

Cherchez pour la ligne `Build completed successfully, type ./cjdroute to begin
setup.`, puis continuez ci-dessous :

--------------------------------------------------------------------------------

## Configuration

Lancer cjdroute sans options pour obtenir de l'aide :

    ./cjdroute

### 0. Vérifiez que vous avez tout.

Si vous êtes sur OS X, ne vous inquiétez pas pour cette étape.

    LANG=C cat /dev/net/tun

Si le message est : `cat: /dev/net/tun: File descriptor in bad state` Parfait !

Si le message est : `cat: /dev/net/tun: No such file or directory`, créez le avec :

    sudo mkdir -p /dev/net &&
    sudo mknod /dev/net/tun c 10 200 &&
    sudo chmod 0666 /dev/net/tun

Puis `cat /dev/net/tun` à nouveau.

<<<<<<< HEAD
Si le message est : `cat: /dev/net/tun: Permission denied`, vous utilisez probablement un VPS tournant sur une platform virtualisée avec OpenVZ. Demandez à votre fournisseur d'activer le périphérique TUN/TAP - c'est un protocole standard, ils devraient savoir exactement ce dont vous avez besoin.
=======
Si le message est : `cat: /dev/net/tun: Permission denied`, vous utilisez probablement un VPS tournant sur une platforme virtualisée avec OpenVZ.  Demandez à votre fournisseur d'activer le périphérique TUN/TAP - c'est un protocole standard, ils devraient savoir exactement ce dont vous avez besoin.
>>>>>>> d0c41757


### 1. Générez un nouveau fichier de configuration

    ./cjdroute --genconf >> cjdroute.conf

**Protégez votre fichier de configuration !**

Un fichier de configuration perdu signifie que vous avez perdu votre mot de
<<<<<<< HEAD
passe et les connexions; toutes les personnes connectées à vous n'en serons plus
capables. Un fichier de configuration compromis signifie que d'autres personnes
=======
passe et les connexions; toutes les personnes connectées à vous n'en seront plus
capables.  Un fichier de configuration compromis signifie que d'autres personnes
>>>>>>> d0c41757
peuvent se faire passer pour vous sur le réseau.

Pour générer un fichier de configuration avec des droits tels que votre
utilisateur puisse lire et écrire dedans :

    (umask 077 && ./cjdroute --genconf > cjdroute.conf)


### 2. Trouvez des amis

Pour entrer dans un réseau existant (par exemple, Hyperboria), vous devez vous
connecter à quelqu'un qui est déjà dans le réseau. C'est nécessaire pour les
raisons suivantes :

1. Cela évite les abus car les personnes nuisibles seront moins prompts à abuser
   le système si l'accès leur a été offert dans un acte de bonté
2. L'intention n'est pas de faire une surcouche au Vieil Internet, l'objectif
   est de le remplacer. Chaque connexion sera à terme, remplacée par un cable,
   une fibre optique ou une connexion sans fil.
3. Dans le cas d'un désaccord, une « chaine d'amis » liant les personnes
   impliquées fournira une base afin d'aboutir à une solution.

Pour trouver un ami, sortez dehors and rejoignez notre [communité](#community).  Vous pouvez également jetez un oeil à la 
[carte Hyperboria][] pour trouver des pairs près de chez vous.


### 3. Connectez votre noeud à celui de votre ami

**Pour démarrer une connexion OUTbound**

Dans votre fichier de configuration, vous trouverez :

``` javascript
// Nodes to connect to.
"connectTo":
{
    // Add connection credentials here to join the network
    // Ask somebody who is already connected.
}
```

Un fichier de configuration avec plusieurs noeuds amis OUTbound devrait
ressembler à ceci :

``` javascript
// Nodes to connect to.
"connectTo":
{
    //ami_1 (IPv4: 0.1.2.3; IPv6 fcaa:5bac:66e4:713:cb00:e446:c317:fc39)
    "0.1.2.3:45678":
    {
        "login": "k.alexander"
        "password": "thisIsNotARealConnection_1",
        "publicKey": "thisIsJustForAnExampleDoNotUseThisInYourConfFile_1.k"
    },

    //ami_2 (IPv4: 5.1.2.3; IPv6 fcbb:5bac:66e4:713:cb00:e446:c317:fc39)
    "5.1.2.3:5678":
    {
        "login": "k.alexander"
        "password": "thisIsNotARealConnection_2",
        "publicKey": "thisIsJustForAnExampleDoNotUseThisInYourConfFile_2.k"
    }
}
```

Vous pouvez ajouter autant de connexions que vous le voulez dans la propriété
`connectTo`, en respectant la syntaxe JSON.


**Pour permettre à votre ami de démarrer une connexion INbound**

Dans votre fichier de configuration, vous trouverez :

``` javascript
"authorizedPasswords":
[
    // A unique string which is known to the client and server.
    {"password": "password001", "login": "default-login"}

    // More passwords should look like this.
    // {"password": "password002", "login": "my-second-peer"}
    // {"password": "password003", "login": "my-third-peer}
    // {"password": "password004", "login": "my-fourth-peer"}
    ...

    // "your.external.ip.goes.here:45678":{"login": "default-login", "password": "password001","publicKey":thisisauniqueKEY_001.k"}

],
```

Un fichier de configuration avec plusieurs noeuds amis INbound, devrait
ressembler à ceci :
``` javascript
"authorizedPasswords":
[
    // A unique string which is known to the client and server.
    {"password": "thisisauniquestring_001", "user": "k.alexander"}

    // More passwords should look like this.
    //William Jevons (IPv4: 0.1.2.3; IPv6 fcaa:5bac:66e4:713:cb00:e446:c317:fc39)
    {"password": "thisisauniquestring_002", "user": "William Jevons"}
    //Marilyn Patel (IPv4: 5.1.2.3; IPv6 fcbb:5bac:66e4:713:cb00:e446:c317:fc39)
    {"password": "thisisauniquestring_003", "user": "Marilyn Patel"}
    // {"password": "thisisauniquestring_004"}
    ...

    // "your.external.ip.goes.here:45678":{"password": "thisisauniquestring_001","publicKey":thisisauniqueKEY_001.k"}
],
```


Vous devez donner à William Jevons (qui se connectera en INbound) les 4 éléments suivants :

1. Votre adresse IPv4 externe
2. Le port que vous trouverez dans votre fichier de configuration à la ligne

    `// Bind to this port.
    "bind": "0.0.0.0:yourportnumberishere",`

3. Un mot de passe unique que vous décommentez ou que vous créez : `"password": "thisisauniquestring_002"`
4. Votre clef publique : `"publicKey": "thisisauniqueKEY_001.k"`
5. Son nom d'utilisateur : "William Jevons"

Ces paramètres de connexion devraient ressembler à quelque chose comme ceci
(avec votre adresse IPv4 et votre port) :

```javascript
"1.2.3.4:56789": {
    "login": "William Jevons",
    "password": "thisisauniquestring_002",
    "publicKey": "thisIsJustForAnExampleDoNotUseThisInYourConfFile_1.k"
}
```

Veuillez noter que vous et votre ami peuvent *démarrer* une connexion soit
OUTbound (de VOUS --> AMI) soit INbound (de AMI --> vous) mais la circulation se
fait dans les deux sens une fois que la connection est établie.

Voir [doc/configure.md](doc/configure.md) pour plus de détails sur la
configuration, en particulier sur la manière de se connecter à d'autres noeuds
cjdns à travers ethernet et wifi.


### 4. Sécurisez votre système - vérifiez les services ouverts

Une fois que votre noeud tourne, vous êtes maintenant le nouveau propriétaire
d'une adresse IPv6. Votre système d'exploitation reconfigurera peut-être
automatiquement les services de réseau pour utiliser cette nouvelle adresse. Si
ce n'est pas ce que vous souhaitez, vous devriez vérifier que vous n'offrez pas
plus de services que vous ne souhaitez vraiment. ;)

Voir [doc/network-services.md](doc/network-services.md) pour les instructions.


### 5. Démarrez-le !

    sudo ./cjdroute < cjdroute.conf

Si vous voulez écrire les messages du programme dans un fichier :

    sudo ./cjdroute < cjdroute.conf > cjdroute.log

Pour arrêter cjdns :

    sudo killall cjdroute

Si vous avez des problèmes, utilisez `kilall cjdroute` pour retrouver un état
propre. Utilisez `pgrep cjdroute` ou `top` pour vérifier s'il est lancé.

**NOTE !**

Cette commande lance cjdns en tant qu'utilisateur root afin de pouvoir
configurer votre système sans soucis de droits. Pour démarrer cjdns en tant
qu'utilisateur normal, voir [doc/non-root-user.md](doc/non-root-user.md).


### 6. Venir sur IRC

Bienvenue sur le réseau ! Vous êtes maintenant un administrateur réseau.
Certaines responsabilités viennent avec le fait d'être un administrateur réseau
incluant être disponible en cas de problème avec votre matériel. Vous devriez
rester sur [IRC](#community) afin que les gens puissent vous joindre.


## Interface administrateur

Lorsque cjdroute est lancé, l'interface administrateur est disponible sur
`udp://localhost:11234` (ceci peut être modifié dans le fichier de configuration
`cjdroute.conf`). Voir [doc/admin-api.md](doc/admin-api.md) pour plus
d'informations à propos de l'interface administrateur. Plusieurs outils pour
interagir avec cette interface sont disponibles dans `contrib/`.

Vous pouvez accéder à l'interface administrateur avec :

* la **bibliothèque Python**; voir [ici](contrib/python/README.md).
* la **bibliothèque Perl**, maintenue par Mikey; voir [ici](contrib/perl/CJDNS/README).


## Remonter un bogue
1. Ne remontez pas les bogues dans ce dépôt, veuillez les remonter au niveau de
   https://github.com/hyperboria/bugs/issues
2. Se connecter sur IRC et discuter avec quelqu'un
3. Qu'adviendra-t-il si
 * Quelqu'un se sent capable de le corriger
 * Vous vous sentez capable de le corriger
 * Personne ne se sent concerné et il sera oublié pendant une période jusqu'à ce
   que quelqu'un d'autre tombe dessus plus tard et le corrige ou il sera corrigé
   indirectement par une réorganisation du code
 * Personne ne peut le corriger pour le moment mais il semble nécessaire de s'en
   rappeler car il a un impact significatif sur la manière dont le projet est
   développé, dans ce cas, il est nécessaire qu'il soit expliqué en termes
   techniques par quelqu'un ayant une bonne connaissance du code du projet. Ils
   devraient faire une requête au code (_pull request_) aux répertoires
   docs/bugs.

### Sécurité
Les bogues de sécurité devraient être remontés sur IRC de la même manière que
les autres bogues. Nous n'avons pas de groupe de personne priviligiée avec une
connaissance spécifique, donc notre politique de remontée de bogues de sécurité
est une divulgation totale.
voir : https://github.com/cjdelisle/cjdns/blob/master/doc/security_specification.md pour voir si un bogue possible de sécurité en est vraiment un.

À ce moment de l'année, à nouveau... Il est temps pour quelques projets libres !
[![Hacktoberfest](https://img.shields.io/badge/Open%20Source-Hacktoberfest-orange.svg)](https://hacktoberfest.digitalocean.com/)

[IRC Web]: http://chat.efnet.org/irc.cgi?chan=%23cjdns
[Hyperboria]: https://hyperboria.net
[/r/darknetplan]: https://www.reddit.com/r/darknetplan
[#cjdns on Twitter]: https://twitter.com/hashtag/cjdns
[Hyperboria Map]: https://www.fc00.org/
[Buildbots]: https://buildbot.meshwith.me/cjdns/waterfall

[Cjdns on Wikipedia]: https://en.wikipedia.org/wiki/Cjdns
[Distributed Hash Table]: https://en.wikipedia.org/wiki/Distributed_hash_table
[Beyond Pain]: https://lists.torproject.org/pipermail/tor-dev/2012-October/004063.html
[Kademlia]: https://en.wikipedia.org/wiki/Kademlia

[Tor]: https://www.torproject.org
[I2P]: https://geti2p.net/en/
[Freenet]: https://freenetproject.org<|MERGE_RESOLUTION|>--- conflicted
+++ resolved
@@ -14,13 +14,9 @@
 #### *Le réseau réinventé*
 
 Cjdns est un réseau IPv6 chiffré utilisant des clefs publiques de cryptographie
-<<<<<<< HEAD
-pour l'allocation d'adresses et une table de hachage distribuée pour le
-routage. Il fournit un réseau quasiment sans configuration et évite la majorité
-=======
+
 pour l'allocation d'adresses et une table de hashage distribuée pour le
 routage.  Il fournit un réseau quasiment sans configuration et évite la majorité
->>>>>>> d0c41757
 des problèmes de sécurité et de passage à l'échelle (_scalability_) des réseaux
 actuels.
 
@@ -122,13 +118,8 @@
 ## Comment insaller cjdns
 
 Ces instructions sont pour les distributions Linux basées sur Debian et OS X.
-<<<<<<< HEAD
-Elles devraient être suffisantes pour d'autres distributions mais n'espérez
-qu'elles fonctionnent mot pour mot. Si vous souhaitez connaitre la base de
-=======
 Elles devraient être suffisantes pour d'autres distributions mais n'espérez pas
 qu'elles fonctionnent mot pour mot.  Si vous souhaitez connaitre la base de
->>>>>>> d0c41757
 votre système d'exploitation, [regardez le graphique suivant](https://upload.wikimedia.org/wikipedia/commons/1/1b/Linux_Distribution_Timeline.svg).
 
 ### 0. Installer les dépendances
@@ -330,12 +321,7 @@
 
 Puis `cat /dev/net/tun` à nouveau.
 
-<<<<<<< HEAD
-Si le message est : `cat: /dev/net/tun: Permission denied`, vous utilisez probablement un VPS tournant sur une platform virtualisée avec OpenVZ. Demandez à votre fournisseur d'activer le périphérique TUN/TAP - c'est un protocole standard, ils devraient savoir exactement ce dont vous avez besoin.
-=======
 Si le message est : `cat: /dev/net/tun: Permission denied`, vous utilisez probablement un VPS tournant sur une platforme virtualisée avec OpenVZ.  Demandez à votre fournisseur d'activer le périphérique TUN/TAP - c'est un protocole standard, ils devraient savoir exactement ce dont vous avez besoin.
->>>>>>> d0c41757
-
 
 ### 1. Générez un nouveau fichier de configuration
 
@@ -344,13 +330,8 @@
 **Protégez votre fichier de configuration !**
 
 Un fichier de configuration perdu signifie que vous avez perdu votre mot de
-<<<<<<< HEAD
-passe et les connexions; toutes les personnes connectées à vous n'en serons plus
-capables. Un fichier de configuration compromis signifie que d'autres personnes
-=======
 passe et les connexions; toutes les personnes connectées à vous n'en seront plus
 capables.  Un fichier de configuration compromis signifie que d'autres personnes
->>>>>>> d0c41757
 peuvent se faire passer pour vous sur le réseau.
 
 Pour générer un fichier de configuration avec des droits tels que votre
