--- conflicted
+++ resolved
@@ -33,12 +33,19 @@
 
 Anything you can submit that gets us closer to understanding some bug or function within cjdns is welcome. By starting an inquiry, you make it just a little bit easier for someone else to continue it. With that in mind, please read [this note on reporting bugs](bugs/reporting.md) and [our more general contribution policy](bugs/policy.md). Get involved!
 
+
 ## License
 
-Unless otherwise noted, the contained documents are licensed under a
-Creative Commons Attribution 4.0 Unported License.
+Unless otherwise noted, the documents contained within this `/doc/` directory are licensed under a Creative Commons Attribution 4.0 Unported License. By contributing documentation you warrant that you provide it under this license and that you have the right to do so.
 
-See [LICENSE.txt](LICENSE.txt), or <[creativecommons.org/licenses/by/4.0/](https://creativecommons.org/licenses/by/4.0/)>
+See <[creativecommons.org/licenses/by/4.0/](https://creativecommons.org/licenses/by/4.0/)>
+
+
+### Authors requiring Attribution
+
+If you wish to receive attribution for your work as you are entitled under the CC-BY-SA, please add the name you under which you wish have your work recognized to the following list, if you do not wish to receive specific attribution you may signify this when you contribute by leaving this list as it is.
+
+* Cjdns Developer Community
 
 
 ## For committers
@@ -75,24 +82,8 @@
 To merge documentation changes in cjdns back upstream into this repository,
 we create a merge commit, and push it.
 
-<<<<<<< HEAD
 ```
 $ git subtree split -P doc/
 38e3bc6f899de49213aed754c74046b9ae4a85d2
 $ git push docs 38e3bc6f:master
-```
-=======
-See [index.md](index.md) for current progress. We'd love more languages!
-
-## License
-
-Unless otherwise noted, the documents contained within this `/doc/` directory are licensed under a Creative Commons Attribution 4.0 Unported License. By contributing documentation you warrant that you provide it under this license and that you have the right to do so.
-
-See <[creativecommons.org/licenses/by/4.0/](https://creativecommons.org/licenses/by/4.0/)>
-
-### Authors requiring Attribution
-
-If you wish to receive attribution for your work as you are entitled under the CC-BY-SA, please add the name you under which you wish have your work recognized to the following list, if you do not wish to receive specific attribution you may signify this when you contribute by leaving this list as it is.
-
-* Cjdns Developer Community
->>>>>>> 78e13484
+```