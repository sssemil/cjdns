--- conflicted
+++ resolved
@@ -217,12 +217,6 @@
 
 static void handleEvent2(struct ETHInterface* context, struct Allocator* messageAlloc)
 {
-<<<<<<< HEAD
-    struct ETHInterface* context = Identity_check((struct ETHInterface*) vcontext);
-
-    struct Allocator* messageAlloc = Allocator_child(context->generic.allocator);
-=======
->>>>>>> e33e471b
     struct Message* msg = Message_new(MAX_PACKET_SIZE, PADDING, messageAlloc);
 
     struct sockaddr_ll addr;
@@ -272,7 +266,7 @@
 
 static void handleEvent(void* vcontext)
 {
-    struct ETHInterface* context = Identity_cast((struct ETHInterface*) vcontext);
+    struct ETHInterface* context = Identity_check((struct ETHInterface*) vcontext);
     struct Allocator* messageAlloc = Allocator_child(context->generic.allocator);
     handleEvent2(context, messageAlloc);
     Allocator_free(messageAlloc);
