/* vim: set expandtab ts=4 sw=4: */
/*
 * You may redistribute this program and/or modify it under the terms of
 * the GNU General Public License as published by the Free Software Foundation,
 * either version 3 of the License, or (at your option) any later version.
 *
 * This program is distributed in the hope that it will be useful,
 * but WITHOUT ANY WARRANTY; without even the implied warranty of
 * MERCHANTABILITY or FITNESS FOR A PARTICULAR PURPOSE.  See the
 * GNU General Public License for more details.
 *
 * You should have received a copy of the GNU General Public License
 * along with this program.  If not, see <http://www.gnu.org/licenses/>.
 */
#define string_strcmp
#define string_strrchr
#define string_strlen
#include "admin/Admin.h"
<<<<<<< HEAD
#include "admin/angel/InterfaceWaiter.h"
=======
#include "admin/angel/Waiter.h"
#include "admin/angel/AngelInit.h"
#include "admin/angel/Core.h"
>>>>>>> b4c75f36
#include "admin/AuthorizedPasswords.h"
#include "admin/Configurator.h"
#include "benc/Int.h"
#include "crypto/AddressCalc.h"
#include "crypto/CryptoAuth.h"
#include "crypto/CryptoAuth_benchmark.h"
#include "dht/ReplyModule.h"
#include "dht/SerializationModule.h"
#include "dht/dhtcore/RouterModule_admin.h"
#include "exception/Except.h"
#include "interface/Interface.h"
#include "interface/UDPInterface_admin.h"
#include "io/Reader.h"
#include "io/ArrayReader.h"
#include "io/ArrayWriter.h"
#include "io/FileReader.h"
#include "io/Writer.h"
#include "io/FileWriter.h"
#include "benc/serialization/BencSerializer.h"
#include "benc/serialization/json/JsonBencSerializer.h"
#include "benc/serialization/standard/StandardBencSerializer.h"
#include "util/log/Log.h"
#include "memory/MallocAllocator.h"
#include "memory/Allocator.h"
#include "net/Ducttape.h"
#include "net/DefaultInterfaceController.h"
#include "net/SwitchPinger.h"
#include "net/SwitchPinger_admin.h"
#include "switch/SwitchCore.h"
#include "util/platform/libc/string.h"
#include "util/events/EventBase.h"
#include "util/events/Pipe.h"
#include "util/events/Process.h"
#include "util/Assert.h"
#include "util/Base32.h"
#include "util/Errno.h"
#include "util/Hex.h"
#include "util/Security.h"
#include "util/log/WriterLog.h"
#include "util/version/Version.h"

#include "crypto_scalarmult_curve25519.h"

#include <stdint.h>
#include <stdio.h>
#include <unistd.h>

#define DEFAULT_TUN_DEV "tun0"

static int genAddress(uint8_t addressOut[40],
                      uint8_t privateKeyHexOut[65],
                      uint8_t publicKeyBase32Out[53],
                      struct Random* rand)
{
    struct Address address;
    uint8_t privateKey[32];

    for (;;) {
        Random_bytes(rand, privateKey, 32);
        crypto_scalarmult_curve25519_base(address.key, privateKey);
        // Brute force for keys until one matches FC00:/8
        if (AddressCalc_addressForPublicKey(address.ip6.bytes, address.key)) {
            Hex_encode(privateKeyHexOut, 65, privateKey, 32);
            Base32_encode(publicKeyBase32Out, 53, address.key, 32);
            Address_printIp(addressOut, &address);
            return 0;
        }
    }
}

static int genconf(struct Random* rand)
{
    uint8_t password[32];
    uint8_t password2[32];
    uint8_t password3[32];
    uint8_t password4[32];
    Random_base32(rand, password, 32);
    Random_base32(rand, password2, 32);
    Random_base32(rand, password3, 32);
    Random_base32(rand, password4, 32);

    uint8_t adminPassword[32];
    Random_base32(rand, adminPassword, 32);

    uint16_t port = 0;
    while (port <= 1024) {
        port = Random_uint16(rand);
    }

    uint8_t publicKeyBase32[53];
    uint8_t address[40];
    uint8_t privateKeyHex[65];
    genAddress(address, privateKeyHex, publicKeyBase32, rand);

    printf("{\n");
    printf("    // Private key:\n"
           "    // Your confidentiality and data integrity depend on this key, keep it secret!\n"
           "    \"privateKey\": \"%s\",\n\n", privateKeyHex);
    printf("    // This key corresponds to the public key and ipv6 address:\n"
           "    \"publicKey\": \"%s.k\",\n", publicKeyBase32);
    printf("    \"ipv6\": \"%s\",\n", address);
    printf("\n"
           "    // Anyone connecting and offering these passwords on connection will be allowed.\n"
           "    //\n"
           "    // WARNING: Currently there is no key derivation done on the password field,\n"
           "    //          DO NOT USE A PASSWORD HERE use something which is truly random and\n"
           "    //          cannot be guessed.\n"
           "    // Including a username in the beginning of the password string is encouraged\n"
           "    // to aid in remembering which users are who.\n"
           "    //\n"
           "    \"authorizedPasswords\":\n"
           "    [\n"
           "        // A unique string which is known to the client and server.\n"
           "        {\"password\": \"%s\"}\n", password);
    printf("\n"
           "        // More passwords should look like this.\n"
           "        // {\"password\": \"%s\"},\n", password2);
    printf("        // {\"password\": \"%s\"},\n", password3);
    printf("        // {\"password\": \"%s\"},\n", password4);
    printf("\n"
           "        // Below is an example of your connection credentials\n"
           "        // that you can give to other people so they can connect\n"
           "        // to you using your default password (from above) \n"
           "        // Adding a unique password for each user is advisable\n"
           "        // so that leaks can be isolated. \n"
           "        //\n"
           "        // \"your.external.ip.goes.here:%u\":{", port);
    printf("\"password\":\"%s\",", password);
    printf("\"publicKey\":\"%s.k\"}\n", publicKeyBase32);
    printf("    ],\n"
           "\n"
           "    // Settings for administering and extracting information from your router.\n"
           "    // This interface provides functions which can be called through a UDP socket.\n"
           "    // See admin/Readme.md for more information about the API and try:\n"
           "    // ./contrib/python/cexec 'functions'\n"
           "    // For a list of functions which can be called.\n"
           "    // For example:  ./contrib/python/cexec 'memory()'\n"
           "    // will call a function which gets the core's current memory consumption.\n"
           "    // ./contrib/python/cjdnslog\n"
           "    // is a tool which uses this admin interface to get logs from cjdns.\n"
           "    \"admin\":\n"
           "    {\n"
           "        // Port to bind the admin RPC server to.\n"
           "        \"bind\": \"127.0.0.1:11234\",\n"
           "\n"
           "        // Password for admin RPC server.\n"
           "        \"password\": \"%s\"\n", adminPassword);
    printf("    },\n"
           "\n"
           "\n\n" // TODO: Why is this needed and where are these newlines going?!!
           "\n"
           "    // Interfaces to connect to the switch core.\n"
           "    \"interfaces\":\n"
           "    {\n"
           "        // The interface which connects over UDP/IP based VPN tunnel.\n"
           "        \"UDPInterface\":\n"
           "        [\n"
           "            {\n"
           "                // Bind to this port.\n"
           "                \"bind\": \"0.0.0.0:%u\",\n", port);
    printf("\n"
           "                // Nodes to connect to.\n"
           "                \"connectTo\":\n"
           "                {\n"
           "                    // Add connection credentials here to join the network\n"
           "                    // Ask somebody who is already connected.\n"
           "                }\n"
           "            }\n"
           "        ]\n");
#ifdef HAS_ETH_INTERFACE
    printf("\n"
           "        /*\n"
           "        \"ETHInterface\":\n"
           "        [\n"
           "            {\n"
           "                // Bind to this device (interface name, not MAC etc.)\n"
           "                \"bind\": \"eth0\",\n"
           "\n"
           "                // Auto-connect to other cjdns nodes on the same network.\n"
           "                // Options:\n"
           "                //\n"
           "                // 0 -- Disabled.\n"
           "                //\n"
           "                // 1 -- Accept beacons, this will cause cjdns to accept incoming\n"
           "                //      beacon messages and try connecting to the sender.\n"
           "                //\n"
           "                // 2 -- Accept and send beacons, this will cause cjdns to broadcast\n"
           "                //      messages on the local network which contain a randomly\n"
           "                //      generated per-session password, other nodes which have this\n"
           "                //      set to 1 or 2 will hear the beacon messages and connect\n"
           "                //      automatically.\n"
           "                //\n"
           "                \"beacon\": 2,\n"
           "\n"
           "                // Node(s) to connect to manually.\n"
           "                \"connectTo\":\n"
           "                {\n"
           "                    // Credentials for connecting look similar to UDP credientials\n"
           "                    // except they begin with the mac address, for example:\n"
           "                    // \"01:02:03:04:05:06\":{\"password\":\"a\",\"publicKey\":\"b\"}\n"
           "                }\n"
           "            }\n"
           "        ]\n"
           "        */\n"
           "\n");
#endif
    printf("    },\n"
           "\n"
           "    // Configuration for the router.\n"
           "    \"router\":\n"
           "    {\n"
           "        // The interface which is used for connecting to the cjdns network.\n"
           "        \"interface\":\n"
           "        {\n"
           "            // The type of interface (only TUNInterface is supported for now)\n"
           "            \"type\": \"TUNInterface\"\n"
#ifndef __APPLE__
           "\n"
           "            // The name of a persistent TUN device to use.\n"
           "            // This for starting cjdroute as its own user.\n"
           "            // *MOST USERS DON'T NEED THIS*\n"
           "            //\"tunDevice\": \"" DEFAULT_TUN_DEV "\"\n"
#endif
           "        },\n"
           "\n"
           "        // System for tunneling IPv4 and ICANN IPv6 through cjdns.\n"
           "        // This is using the cjdns switch layer as a VPN carrier.\n"
           "        \"ipTunnel\":\n"
           "        {\n"
           "            // Nodes allowed to connect to us.\n"
           "            // When a node with the given public key connects, give them the\n"
           "            // ip4 and/or ip6 addresses listed.\n"
           "            \"allowedConnections\":\n"
           "            [\n"
           "                // {\n"
           "                //     \"publicKey\": "
           "\"f64hfl7c4uxt6krmhPutTheRealAddressOfANodeHere7kfm5m0.k\",\n"
           "                //     \"ip4Address\": \"192.168.1.24\",\n"
           "                //     \"ip6Address\": \"2001:123:ab::10\"\n"
           "                // },\n"
           "\n"
           "                // It's ok to only specify one address.\n"
           "                // {\n"
           "                //     \"publicKey\": "
           "\"ydq8csdk8p8ThisIsJustAnExampleAddresstxuyqdf27hvn2z0.k\",\n"
           "                //     \"ip4Address\": \"192.168.1.24\",\n"
           "                //     \"ip6Address\": \"2001:123:ab::10\"\n"
           "                // }\n"
           "            ],\n"
           "\n"
           "            \"outgoingConnections\":\n"
           "            [\n"
           "                // Connect to one or more machines and ask them for IP addresses.\n"
           "                // \"6743gf5tw80ExampleExampleExampleExamplevlyb23zfnuzv0.k\",\n"
           "                // \"pw9tfmr8pcrExampleExampleExampleExample8rhg1pgwpwf80.k\",\n"
           "                // \"g91lxyxhq0kExampleExampleExampleExample6t0mknuhw75l0.k\"\n"
           "            ]\n"
           "        }\n"
           "    },\n"
           "\n"
           "    // Tear down inactive CryptoAuth sessions after this number of seconds\n"
           "    // to make them more forgiving in the event that they become desynchronized.\n"
           "    \"resetAfterInactivitySeconds\": 100,\n"
           "\n"
           "    // Save the pid of the running process to this file.\n"
           "    // If this file cannot be opened for writing, the router will not start.\n"
           "    //\"pidFile\": \"cjdroute.pid\",\n"
           "\n"
           "    // Dropping permissions.\n"
           "    \"security\":\n"
           "    [\n"
           "        // Set number of open files to zero, in Linux, this will succeed even if\n"
           "        // files are already open and will not allow any files to be opened for the\n"
           "        // duration of the program's operation.\n"
           "        // Most security exploits require the use of files.\n"
           "        \"nofiles\",\n"
           "\n"
           "        // Change the user id to this user after starting up and getting resources.\n"
           "        {\n"
           "            \"setuser\": \"nobody\",\n"
           "\n"
           "            // Exempt the Angel process from setting userId, the Angel is a small\n"
           "            // isolated piece of code which exists outside of the core's strict\n"
           "            // sandbox but does not handle network traffic.\n"
           "            // This must be enabled for IpTunnel to automatically set IP addresses\n"
           "            // for the TUN device.\n"
           "            \"exemptAngel\": 1\n"
           "        }\n"
           "     ],\n"
           "\n"
           "    // Logging\n"
           "    \"logging\":\n"
           "    {\n"
           "        // Uncomment to have cjdns log to stdout rather than making logs available\n"
           "        // via the admin socket.\n"
           "        // \"logTo\":\"stdout\"\n"
           "    }\n"
           "}\n");

    return 0;
}

static int usage(char* appName)
{
    printf("Usage: %s [--help] [--genconf] [--bench] [--version]\n"
           "\n"
           "To get the router up and running.\n"
           "Step 1:\n"
           "  Generate a new configuration file.\n"
           "    %s --genconf > cjdroute.conf\n"
           "\n"
           "Step 2:\n"
           "  Find somebody to connect to.\n"
           "  Check out the IRC channel or http://hyperboria.net/\n"
           "  for information about how to meet new people and make connect to them.\n"
           "\n"
           "Step 3:\n"
           "  Fire it up!\n"
           "    sudo %s < cjdroute.conf\n"
           "\n"
           "For more information about other functions and non-standard setups, see README.md\n",
           appName, appName, appName);

    return 0;
}

static int benchmark()
{
    struct Allocator* alloc = MallocAllocator_new(1<<22);
    struct EventBase* base = EventBase_new(alloc);
    struct Writer* logWriter = FileWriter_new(stdout, alloc);
    struct Log* logger = WriterLog_new(logWriter, alloc);
    CryptoAuth_benchmark(base, logger, alloc);
    return 0;
}

int main(int argc, char** argv)
{
    #ifdef Log_KEYS
        fprintf(stderr, "Log_LEVEL = KEYS, EXPECT TO SEE PRIVATE KEYS IN YOUR LOGS!\n");
    #endif

    if (isatty(STDIN_FILENO) || argc < 2) {
        // Fall through.
    } else if (!strcmp("angel", argv[1])) {
        return AngelInit_main(argc, argv);
    } else if (!strcmp("core", argv[1])) {
        return Core_main(argc, argv);
    }

    Assert_true(argc > 0);
    struct Except* eh = NULL;

    // Allow it to allocate 4MB
    struct Allocator* allocator = MallocAllocator_new(1<<22);
    struct Random* rand = Random_new(allocator, NULL, eh);
    struct EventBase* eventBase = EventBase_new(allocator);

    if (argc == 2) {
        // one argument
        if (strcmp(argv[1], "--help") == 0) {
            return usage(argv[0]);
        } else if (strcmp(argv[1], "--genconf") == 0) {
            return genconf(rand);
        } else if (strcmp(argv[1], "--pidfile") == 0) {
            // Performed after reading the configuration
        } else if (strcmp(argv[1], "--reconf") == 0) {
            // Performed after reading the configuration
        } else if (strcmp(argv[1], "--bench") == 0) {
            return benchmark();
        } else if (strcmp(argv[1], "--version") == 0) {
            printf("Cjdns Git Version ID: %s\n", Version_gitVersion());
            return 0;
        } else {
            fprintf(stderr, "%s: unrecognized option '%s'\n", argv[0], argv[1]);
            fprintf(stderr, "Try `%s --help' for more information.\n", argv[0]);
            return -1;
        }
    } else if (argc >  2) {
        // more than one argument?
        fprintf(stderr, "%s: too many arguments\n", argv[0]);
        fprintf(stderr, "Try `%s --help' for more information.\n", argv[0]);
        return -1;
    }

    if (isatty(STDIN_FILENO)) {
        // We were started from a terminal
        // The chances an user wants to type in a configuration
        // bij hand are pretty slim so we show him the usage
        return usage(argv[0]);
    } else {
        // We assume stdin is a configuration file and that we should
        // start routing
    }

    struct Reader* stdinReader = FileReader_new(stdin, allocator);
    Dict config;
    if (JsonBencSerializer_get()->parseDictionary(stdinReader, allocator, &config)) {
        fprintf(stderr, "Failed to parse configuration.\n");
        return -1;
    }

    struct Writer* logWriter = FileWriter_new(stdout, allocator);
    struct Log* logger = WriterLog_new(logWriter, allocator);

    // --------------------- Setup Pipes to Angel --------------------- //
    char angelPipeName[64] = "client-angel-";
    Random_base32(rand, (uint8_t*)angelPipeName+13, 31);
    Assert_true(EventBase_eventCount(eventBase) == 0);
    struct Pipe* angelPipe = Pipe_named(angelPipeName, eventBase, eh, allocator);
    Assert_true(EventBase_eventCount(eventBase) == 2);
    angelPipe->logger = logger;

    char* args[] = { "angel", angelPipeName, NULL };

    // --------------------- Spawn Angel --------------------- //
    String* privateKey = Dict_getString(&config, String_CONST("privateKey"));
<<<<<<< HEAD
    String* corePath = getCorePath(allocator);
=======

    char* corePath = Process_getPath(allocator);
>>>>>>> b4c75f36
    if (!corePath) {
        Except_raise(eh, -1, "Can't find a usable cjdns core executable, "
                             "make sure it is in the same directory as cjdroute");
    }

    if (!privateKey) {
        Except_raise(eh, -1, "Need to specify privateKey.");
    }
    Log_info(logger, "Forking angel to background.");
<<<<<<< HEAD
    Process_spawn(corePath->bytes, args, eventBase, allocator);
=======
    Process_spawn(corePath, args);
>>>>>>> b4c75f36

    // --------------------- Get Admin  --------------------- //
    Dict* configAdmin = Dict_getDict(&config, String_CONST("admin"));
    String* adminPass = Dict_getString(configAdmin, String_CONST("password"));
    String* adminBind = Dict_getString(configAdmin, String_CONST("bind"));
    if (!adminPass) {
        adminPass = String_newBinary(NULL, 32, allocator);
        Random_base32(rand, (uint8_t*) adminPass->bytes, 32);
        adminPass->len = strlen(adminPass->bytes);
    }
    if (!adminBind) {
        adminBind = String_new("127.0.0.1:0", allocator);
    }

    // --------------------- Get user for angel to setuid() ---------------------- //
    String* securityUser = NULL;
    List* securityConf = Dict_getList(&config, String_CONST("security"));
    for (int i = 0; i < List_size(securityConf); i++) {
        securityUser = Dict_getString(List_getDict(securityConf, i), String_CONST("setuser"));
        if (securityUser) {
            int64_t* ea = Dict_getInt(List_getDict(securityConf, i), String_CONST("exemptAngel"));
            if (ea && *ea) {
                securityUser = NULL;
            }
            break;
        }
    }

    // --------------------- Pre-Configure Angel ------------------------- //
    Dict* preConf = Dict_new(allocator);
    Dict* adminPreConf = Dict_new(allocator);
    Dict_putDict(preConf, String_CONST("admin"), adminPreConf, allocator);
    Dict_putString(adminPreConf, String_CONST("core"), String_new(corePath, allocator), allocator);
    Dict_putString(preConf, String_CONST("privateKey"), privateKey, allocator);
    Dict_putString(adminPreConf, String_CONST("bind"), adminBind, allocator);
    Dict_putString(adminPreConf, String_CONST("pass"), adminPass, allocator);
    if (securityUser) {
        Dict_putString(adminPreConf, String_CONST("user"), securityUser, allocator);
    }
    Dict* logging = Dict_getDict(&config, String_CONST("logging"));
    if (logging) {
        Dict_putDict(preConf, String_CONST("logging"), logging, allocator);
    }

    #define CONFIG_BUFF_SIZE 1024
    uint8_t buff[CONFIG_BUFF_SIZE] = {0};
    struct Writer* toAngelWriter = ArrayWriter_new(buff, CONFIG_BUFF_SIZE - 1, allocator);
    if (StandardBencSerializer_get()->serializeDictionary(toAngelWriter, preConf)) {
        Except_raise(eh, -1, "Failed to serialize pre-configuration");
    }
    struct Message* toAngelMsg = &(struct Message) {
        .bytes = buff,
        .length = toAngelWriter->bytesWritten
    };
    toAngelMsg = Message_clone(toAngelMsg, allocator);
    Interface_sendMessage(&angelPipe->iface, toAngelMsg);

    Log_keys(logger, "Sent [%s] to angel process.", buff);

    // --------------------- Get Response from Angel --------------------- //

    struct Message* fromAngelMsg =
        InterfaceWaiter_waitForData(&angelPipe->iface, eventBase, allocator, eh);
    Dict responseFromAngel;
    struct Reader* responseFromAngelReader =
        ArrayReader_new(fromAngelMsg->bytes, fromAngelMsg->length, allocator);
    if (StandardBencSerializer_get()->parseDictionary(responseFromAngelReader,
                                                      allocator,
                                                      &responseFromAngel))
    {
        Except_raise(eh, -1, "Failed to parse pre-configuration response [%s]", buff);
    }

    // --------------------- Get Admin Addr/Port/Passwd --------------------- //
    Dict* responseFromAngelAdmin = Dict_getDict(&responseFromAngel, String_CONST("admin"));
    adminBind = Dict_getString(responseFromAngelAdmin, String_CONST("bind"));

    if (!adminBind) {
        Except_raise(eh, -1, "didn't get address and port back from angel");
    }
    struct Sockaddr_storage adminAddr;
    if (Sockaddr_parse(adminBind->bytes, &adminAddr)) {
        Except_raise(eh, -1, "Unable to parse [%s] as an ip address port, eg: 127.0.0.1:11234",
                     adminBind->bytes);
    }

    // sanity check, Pipe_named() creates 2 events, see above.
    Assert_true(EventBase_eventCount(eventBase) == 2);

    // --------------------- Configuration ------------------------- //
    Configurator_config(&config,
                        &adminAddr.addr,
                        adminPass,
                        eventBase,
                        logger,
                        allocator);

    //Allocator_free(allocator);
    return 0;
}<|MERGE_RESOLUTION|>--- conflicted
+++ resolved
@@ -16,13 +16,9 @@
 #define string_strrchr
 #define string_strlen
 #include "admin/Admin.h"
-<<<<<<< HEAD
 #include "admin/angel/InterfaceWaiter.h"
-=======
-#include "admin/angel/Waiter.h"
 #include "admin/angel/AngelInit.h"
 #include "admin/angel/Core.h"
->>>>>>> b4c75f36
 #include "admin/AuthorizedPasswords.h"
 #include "admin/Configurator.h"
 #include "benc/Int.h"
@@ -440,12 +436,9 @@
 
     // --------------------- Spawn Angel --------------------- //
     String* privateKey = Dict_getString(&config, String_CONST("privateKey"));
-<<<<<<< HEAD
-    String* corePath = getCorePath(allocator);
-=======
 
     char* corePath = Process_getPath(allocator);
->>>>>>> b4c75f36
+
     if (!corePath) {
         Except_raise(eh, -1, "Can't find a usable cjdns core executable, "
                              "make sure it is in the same directory as cjdroute");
@@ -455,11 +448,7 @@
         Except_raise(eh, -1, "Need to specify privateKey.");
     }
     Log_info(logger, "Forking angel to background.");
-<<<<<<< HEAD
-    Process_spawn(corePath->bytes, args, eventBase, allocator);
-=======
-    Process_spawn(corePath, args);
->>>>>>> b4c75f36
+    Process_spawn(corePath, args, eventBase, allocator);
 
     // --------------------- Get Admin  --------------------- //
     Dict* configAdmin = Dict_getDict(&config, String_CONST("admin"));
