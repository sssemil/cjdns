--- conflicted
+++ resolved
@@ -58,14 +58,10 @@
     if (nodeDistance < collector->thisNodeDistance) {
 
         uint64_t value = 0;
-        #define LinkStateNodeCollector_getValue(value, header, body, nodeDistance)               \
+        #define LinkStateNodeCollector_getValue(value, header, body, nodeDistance) \
             if (value == 0) {                                                                    \
                 value = (header->reach != 0)                                                     \
-<<<<<<< HEAD
-                    ? (header->reach * (65 - Bits_log2x64(body->address.path)) / 64 + 1)         \
-=======
                     ? header->reach                                    \
->>>>>>> 0f4db28a
                     : 0;                                                                         \
             }
 
